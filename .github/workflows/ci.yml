--- conflicted
+++ resolved
@@ -40,26 +40,6 @@
           name: install-build-artifact-node-${{ matrix.node-version }}
           path: install-build-node-${{ matrix.node-version }}.tar
           retention-days: 1
-<<<<<<< HEAD
-=======
-  install-and-build-on-windows:
-    strategy:
-      fail-fast: false
-      matrix:
-        node-version: [16, 20]
-    name: Upload install and build artifact on Windows (Node ${{ matrix.node-version }})
-    runs-on: windows-latest
-    steps:
-      - uses: actions/checkout@3df4ab11eba7bda6032a0b82a6bb43b11571feac # v4.0.0
-      - uses: actions/setup-node@5e21ff4d9bc1a8cf6de233a3057d20ec6b3fb69d # v3.8.1
-        with:
-          node-version: ${{ matrix.node-version }}
-          cache: yarn
-      - name: Install dependencies
-        run: yarn install --immutable
-      - name: Build sequelize
-        run: yarn build
->>>>>>> db7fe125
   lint:
     name: Lint code
     runs-on: ubuntu-latest
