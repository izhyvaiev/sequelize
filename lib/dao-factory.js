--- conflicted
+++ resolved
@@ -215,7 +215,7 @@
         attributeManipulation[name][type] = fct
       })
     })
-    
+
     Object.defineProperties(this.DAO.prototype, attributeManipulation)
     this.DAO.prototype.attributes = Object.keys(this.DAO.prototype.rawAttributes)
   }
@@ -622,19 +622,14 @@
     }).run()
   }
 
-<<<<<<< HEAD
-  DAOFactory.prototype.findOrCreate = function (params, defaults, options) {
-    var self = this
+  DAOFactory.prototype.findOrCreate = function (where, defaults, options) {
+    var self   = this
+      , params = {}
 
     options = Utils._.extend({
       transaction: null
     }, options || {})
-=======
-  DAOFactory.prototype.findOrCreate = function (where, defaults) {
-    var self = this;
->>>>>>> 78e20e5c
-
-    var params = {};
+
     for (var attrname in where) {
       params[attrname] = where[attrname]
     }
