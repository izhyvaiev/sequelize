var Utils        = require("./utils")
  , Mixin        = require("./associations/mixin")
  , DaoValidator = require("./dao-validator")
  , DataTypes    = require("./data-types")
  , hstore       = require('./dialects/postgres/hstore')
  , _            = require('lodash')

module.exports = (function() {
  /** 
   * This class represents an single instance, a database column. You might see it referred to as both DAO and instance.
   * 
   * DAO instances operate with the concept of a `dataValues` property, which stores the actual values represented by this DAO. By default, the values from dataValues can also be accessed directly from the DAO, that is:
   * ```js
   * instance.field
   * // is the same as
   * instance.get('field')
   * // is the same as
   * instance.getDataValue('field')
   * ```
   * However, if getters and/or setters are defined for `field` they will be invoked, instead of returning the value from `dataValues`.  

   * @see {Sequelize#define} Sequelize#define for more information about getters and setters
   * @class DAO
   */
  var DAO = function(values, options) {
    this.dataValues                  = {}
    this._previousDataValues         = {}
    this.__options                   = this.Model.options
    this.options                     = options
    this.hasPrimaryKeys              = this.Model.options.hasPrimaryKeys
    // What is selected values even used for?
    this.selectedValues              = options.include ? _.omit(values, options.includeNames) : values
    this.__eagerlyLoadedAssociations = []
    /**
     * Returns true if this instance has not yet been persisted to the database
     * @property isNewRecord
     * @return {Boolean}
     */
    this.isNewRecord                 = options.isNewRecord

    /**
     * Returns the Model the instance was created from.
     * @see {DAOFactory}
     * @property Model
     * @return DAOFactory
     */

    initValues.call(this, values, options);
  }

  Utils._.extend(DAO.prototype, Mixin.prototype)

  /**
   * A reference to the sequelize instance
   * @see {Sequelize}
   * @property sequelize
   * @return the sequelize instance
   */
  Object.defineProperty(DAO.prototype, 'sequelize', {
    get: function(){ return this.Model.daoFactoryManager.sequelize }
  })

  /**
   * A reference to the query interface
   * @property QueryInterface
   * @see {QueryInterface}
   * @return {QueryInterface}
   */
  Object.defineProperty(DAO.prototype, 'QueryInterface', {
    get: function(){ return this.sequelize.getQueryInterface() }
  })

  /**
   * If timestamps and paranoid are enabled, returns whether the deletedAt timestamp of this instance is set. Otherwise, always returns false.
   * @property isDeleted
   * @return {Boolean}
   */
  Object.defineProperty(DAO.prototype, 'isDeleted', {
    get: function() {
      return this.Model._timestampAttributes.deletedAt && this.dataValues[this.Model._timestampAttributes.deletedAt] !== null
    }
  })

  /** 
   * Get the values of this DAO. Proxies to this.get
   * @see {DAO#get}
   * @property values
   * @return {Object} 
   */
  Object.defineProperty(DAO.prototype, 'values', {
    get: function() {
      return this.get()
    }
  })

  /** 
   * A getter for this.changed()
   *
   * @see {DAO#changed}
   * @property isDirty
   * @return {Boolean} 
   */
  Object.defineProperty(DAO.prototype, 'isDirty', {
    get: function() {
      return !!this.changed()
    }
  })

  /**
   * Get the values of the primary keys of this instance. 
   * @property primaryKeyValues
   * @return {Object} The values of thep primary keys for this DAO
   */
  Object.defineProperty(DAO.prototype, 'primaryKeyValues', {
    get: function() {
      var result = {}
        , self   = this

      Utils._.each(this.Model.primaryKeys, function(_, attr) {
        result[attr] = self.dataValues[attr]
      })

      return result
    }
  })

  Object.defineProperty(DAO.prototype, "identifiers", {
    get: function() {
      var primaryKeys = Object.keys(this.Model.primaryKeys)
        , result      = {}
        , self        = this
      primaryKeys.forEach(function(identifier) {
        result[identifier] = self.dataValues[identifier]
      })

      return result
    }
  })

  /**
   * Get the value of the underlying data value
   * 
   * @param {String} key
   * @return {any}
   */
  DAO.prototype.getDataValue = function(key) {
    return this.dataValues[key]
  }

  /**
   * Update the underlying data value
   *
   * @param {String} key
   * @param {any} value
   */
  DAO.prototype.setDataValue = function(key, value) {
    this.dataValues[key] = value
  }

  /** 
   * If no key is given, returns all values of the instance.
   *
   * If key is given and a field or virtual getter is present for the key it will call the getter with key - else it will return the value for key.
   * @param {String} [key]
   * @return {Object|any} If no key is given, all values will be returned as a hash. If key is given, the value of that column / virtual getter will be returned
   */
  DAO.prototype.get = function (key) {
    if (key) {
      if (this._customGetters[key]) {
        return this._customGetters[key].call(this, key)
      }
      return this.dataValues[key]
    }

    if (this._hasCustomGetters) {
      var values = {}
        , key

      for (key in this._customGetters) {
        if (this._customGetters.hasOwnProperty(key)) {
          values[key] = this.get(key)
        }
      }

      for (key in this.dataValues) {
        if (!values.hasOwnProperty(key) && this.dataValues.hasOwnProperty(key)) {
          values[key] = this.dataValues[key]
        }
      }
      return values
    }
    return this.dataValues
  }

  /**
   * If values is an object and raw is true and no includes are in the Instance options, set will set dataValues to values, or extend it if it exists. 
   * Else values will be looped and a recursive set will be kalled with key and value from the hash.
   * If set is called with a key and a value and the key matches an include option, it will build the child include with the value. 
   * If raw is false and a field or virtual setter is present for the key, it will call the setter with (value, key) - else it will set instance value for key to value.
   *
   * @see {DAOFactory#find} DAOFactory#find for more information about includes
   * @param {String|Object} key(s)
   * @param {any} value
   * @param {Object} [options]
   * @param {Boolean} [options.raw=false] If set to true, field and virtual setters will be ignored
   * @param {Boolean} [options.reset] TODO ????
   */
  DAO.prototype.set = function (key, value, options) {
    var values
      , originalValue

    if (typeof key === "object") {
      values = keys
      options = value

      options || (options = {})

      if (options.reset) {
        this.dataValues = {}
      }

      // If raw, and we're not dealing with includes, just set it straight on the dataValues object
      if (options.raw && !(this.options && this.options.include) && !this.Model._hasBooleanAttributes) {
        if (Object.keys(this.dataValues).length) {
          this.dataValues = _.extend(this.dataValues, values)
        } else {
          this.dataValues = values
        }
        // If raw, .changed() shouldn't be true
        this._previousDataValues = _.clone(this.dataValues)
      } else {
        // Loop and call set
        for (key in values) {
          this.set(key, values[key], options)
        }

        if (options.raw) {
          // If raw, .changed() shouldn't be true
          this._previousDataValues = _.clone(this.dataValues)
        }
      }
    } else {
      options || (options = {})
      originalValue = this.dataValues[key]

      // If not raw, and there's a customer setter
      if (!options.raw && this._customSetters[key]) {
        this._customSetters[key].call(this, value, key)
      } else {
        // Check if we have included models, and if this key matches the include model names/aliases

        if (this.options && this.options.include && this.options.includeNames.indexOf(key) !== -1) {
          // Pass it on to the include handler
          this._setInclude(key, value, options)
          return
        } else {
          // If not raw, and attribute is not in model definition, return
          if (!options.raw && !this._isAttribute(key)) {
            return;
          }

          // If attempting to set primary key and primary key is already defined, return
          if (this.Model._hasPrimaryKeys && originalValue && this.Model._isPrimaryKey(key)) {
            return
          }

          // If attempting to set read only attributes, return
          if (!options.raw && this.Model._hasReadOnlyAttributes && this.Model._isReadOnlyAttribute(key)) {
            return
          }

          // Convert boolean-ish values to booleans
          if (this.Model._hasBooleanAttributes && this.Model._isBooleanAttribute(key) && value !== null && value !== undefined) {
            value = !!value
          }

          // Convert date fields to real date objects
          if (this.Model._hasDateAttributes && this.Model._isDateAttribute(key) && value !== null && !(value instanceof Date)) {
            value = new Date(value)
          }

          if (originalValue !== value) {
            this._previousDataValues[key] = originalValue
          }
          this.dataValues[key] = value
        }
      }
    }
  }

  /**
   * If changed is called with a string it will return `true|false` depending on whether the value(s) are `dataValues` is different from the value(s) in `_previousDataValues`.
   *
   * If changed is called without an argument, it will return an array of keys that have changed.
   * @param {String} [key]
   * @return {Boolean|Array} A boolean if key is provided, otherwise an array of all attributes that have changed
   */
  DAO.prototype.changed = function(key) {
    if (key) {
      if (this.Model._isDateAttribute(key) && this._previousDataValues[key] && this.dataValues[key]) {
        return this._previousDataValues[key].valueOf() !== this.dataValues[key].valueOf()
      }
      return this._previousDataValues[key] !== this.dataValues[key]
    }
    var changed = Object.keys(this.dataValues).filter(function (key) {
      return this.changed(key)
    }.bind(this))

    return changed.length ? changed : false
  }

  /**
   * Returns the previous value for key from _previousDataValues.
   * @param {String} key
   * @return {Boolean}
   */
  DAO.prototype.previous = function(key) {
    return this._previousDataValues[key]
  }

  DAO.prototype._setInclude = function(key, value, options) {
    if (!Array.isArray(value)) value = [value]
    if (value[0] instanceof DAO) {
      value = value.map(function (instance) {
        return instance.dataValues
      })
    }

    var include = _.find(this.options.include, function (include) {
      return include.as === key || (include.as.slice(0,1).toLowerCase() + include.as.slice(1)) === key
    })
    var association          = include.association
      , self                 = this

    var accessor = Utils._.camelize(key)

    // downcase the first char
    accessor = accessor.slice(0,1).toLowerCase() + accessor.slice(1)

    value.forEach(function(data) {
      var daoInstance = include.daoFactory.build(data, {
          isNewRecord: false,
          isDirty: false,
          include: include.include,
          includeNames: include.includeNames,
          includeMap: include.includeMap,
          includeValidated: true,
          raw: options.raw
        })
        , isEmpty = !Utils.firstValueOfHash(daoInstance.identifiers)

      if (association.isSingleAssociation) {
        accessor = Utils.singularize(accessor, self.sequelize.language)
        self.dataValues[accessor] = isEmpty ? null : daoInstance
        self[accessor] = self.dataValues[accessor]
      } else {
        if (!self.dataValues[accessor]) {
          self.dataValues[accessor] = []
          self[accessor] = self.dataValues[accessor]
        }

        if (!isEmpty) {
          self.dataValues[accessor].push(daoInstance)
        }
      }
    }.bind(this))
  };

  /**
   * Persist this instance to the database 
   * 
   * @param {Array} [fields] An optional array of string, representing database columns. If fields is provided, only those columns will be saved.
   * @param {Object} [options]
   * @param {Object} [options.fields] An alternative way of setting which fields should be persisted
   * @param {Transaction} [options.transaction]
   * @return {EventEmitter}
   * @fires error, success, sql
   */
  DAO.prototype.save = function(fieldsOrOptions, options) {
    if (fieldsOrOptions instanceof Array) {
      fieldsOrOptions = { fields: fieldsOrOptions }
    }

    options = Utils._.extend({}, options, fieldsOrOptions)

    if (!options.fields) {
      options.fields = Object.keys(this.Model.attributes)
    }

    if (options.returning === undefined) {
      if (options.association) {
        options.returning = false
      } else {
        options.returning = true
      }
    }

    var self           = this
      , values         = {}
      , updatedAtAttr  = this.Model._timestampAttributes.updatedAt
      , createdAtAttr  = this.Model._timestampAttributes.createdAt

    if (options.fields) {
      if (updatedAtAttr && options.fields.indexOf(updatedAtAttr) === -1) {
        options.fields.push(updatedAtAttr)
      }

      if (createdAtAttr && options.fields.indexOf(createdAtAttr) === -1 && this.isNewRecord === true) {
        options.fields.push(createdAtAttr)
      }
    }

    return new Utils.CustomEventEmitter(function(emitter) {
      self.hookValidate().error(function (err) {
        return emitter.emit('error', err)
      }).success(function() {
        options.fields.forEach(function(field) {
          if (self.dataValues[field] !== undefined) {
            values[field] = self.dataValues[field]
          }
        })

        for (var attrName in self.Model.rawAttributes) {
          if (self.Model.rawAttributes.hasOwnProperty(attrName)) {
            var definition = self.Model.rawAttributes[attrName]
              , isHstore   = !!definition.type && !!definition.type.type && definition.type.type === DataTypes.HSTORE.type
              , isEnum          = definition.type && (definition.type.toString() === DataTypes.ENUM.toString())
              , isMySQL         = ['mysql', 'mariadb'].indexOf(self.Model.daoFactoryManager.sequelize.options.dialect) !== -1
              , ciCollation     = !!self.Model.options.collate && self.Model.options.collate.match(/_ci$/i)
              , valueOutOfScope

            // Unfortunately for MySQL CI collation we need to map/lowercase values again
            if (isEnum && isMySQL && ciCollation && (attrName in values) && values[attrName]) {
              var scopeIndex = (definition.values || []).map(function(d) { return d.toLowerCase() }).indexOf(values[attrName].toLowerCase())
              valueOutOfScope = scopeIndex === -1

              // We'll return what the actual case will be, since a simple SELECT query would do the same...
              if (!valueOutOfScope) {
                values[attrName] = definition.values[scopeIndex]
              }
            }

            if (isHstore) {
              if (typeof values[attrName] === "object") {
                values[attrName] = hstore.stringify(values[attrName])
              }
            }
          }
        }

        if (updatedAtAttr) {
          values[updatedAtAttr] = (
            (
              self.isNewRecord
              && !!self.Model.rawAttributes[updatedAtAttr]
              && !!self.Model.rawAttributes[updatedAtAttr].defaultValue
            )
            ? self.Model.rawAttributes[updatedAtAttr].defaultValue
            : Utils.now(self.sequelize.options.dialect))    
        }
        
        if (self.isNewRecord && createdAtAttr && !values[createdAtAttr]) {
          values[createdAtAttr] = (
            (
              !!self.Model.rawAttributes[createdAtAttr]
              && !!self.Model.rawAttributes[createdAtAttr].defaultValue
            )
            ? self.Model.rawAttributes[createdAtAttr].defaultValue
            : values[updatedAtAttr])
          }

        var query = null
          , args  = []
          , hook  = ''

        if (self.isNewRecord) {
          query         = 'insert'
          args          = [self, self.QueryInterface.QueryGenerator.addSchema(self.Model), values, options]
          hook          = 'Create'
        } else {
          var identifier = self.primaryKeyValues

          if (identifier === null && self.__options.whereCollection !== null) {
            identifier = self.__options.whereCollection;
          }

          query         = 'update'
          args          = [self, self.QueryInterface.QueryGenerator.addSchema(self.Model), values, identifier, options]
          hook          = 'Update'
        }

        // Add the values to the DAO
        self.dataValues = _.extend(self.dataValues, values)

        // Run the beforeCreate / beforeUpdate hook
        self.Model.runHooks('before' + hook, self, function(err) {
          if (!!err) {
            return emitter.emit('error', err)
          }

          // dataValues might have changed inside the hook, rebuild
          // the values hash
          values = {}

          options.fields.forEach(function(field) {
            if (self.dataValues[field] !== undefined) {
              values[field] = self.dataValues[field]
            }
          })
          args[2] = values

          self.QueryInterface[query].apply(self.QueryInterface, args)
            .proxy(emitter, {events: ['sql']})
            .error(function(err) {
              if (!!self.__options.uniqueKeys && err.code && self.QueryInterface.QueryGenerator.uniqueConstraintMapping.code === err.code) {
                var fields = self.QueryInterface.QueryGenerator.uniqueConstraintMapping.map(err.toString())

                if (fields !== false) {
                  fields = fields.filter(function(f) { return f !== self.Model.tableName; })
                  Utils._.each(self.__options.uniqueKeys, function(value, key) {
                    if (Utils._.isEqual(value.fields, fields) && !!value.msg) {
                      err = value.msg
                    }
                  })
                }
              }

              emitter.emit('error', err)
            })
            .success(function(result) {
              // Transfer database generated values (defaults, autoincrement, etc)
              values = _.extend(values, result.dataValues)

              // Ensure new values are on DAO, and reset previousDataValues
              result.dataValues = _.extend(result.dataValues, values)
              result._previousDataValues = _.clone(result.dataValues)

              self.Model.runHooks('after' + hook, result, function(err) {
                if (!!err) {
                  return emitter.emit('error', err)
                }
                emitter.emit('success', result)
              })
            })
        })
      })
    }).run()
  }

 /*
  * Refresh the current instance in-place, i.e. update the object with current data from the DB and return the same object.
  * This is different from doing a `find(DAO.id)`, because that would create and return a new object. With this method,
  * all references to the DAO are updated with the new data and no new objects are created.
  *
  * @see {DAO#find}
  * @param {Object} [options] Options that are passed on to DAO#find
  * @return {EventEmitter}
  * @fires error, success, sql
  */
  DAO.prototype.reload = function(options) {
    var where = [
      this.QueryInterface.quoteIdentifier(this.Model.tableName) + '.' + this.QueryInterface.quoteIdentifier('id')+'=?',
      this.id
    ]

    return new Utils.CustomEventEmitter(function(emitter) {
      this.Model.find({
        where:   where,
        limit:   1,
        include: this.options.include || null
      }, options)
      .on('sql', function(sql) { emitter.emit('sql', sql) })
      .on('error', function(error) { emitter.emit('error', error) })
      .on('success', function(obj) {
        this.set(obj.dataValues, {raw: true, reset: true})
        this.isDirty = false
        emitter.emit('success', this)
      }.bind(this))
    }.bind(this)).run()
  }

  /*
   * Validate this dao's attribute values according to validation rules set in the dao definition.
   *
   * @param {Object} [options] Options that are passed to the validator
   * @param {Array} [options.skip] An array of strings. All properties that are in this array will not be validated
   * @return {Object|null} null if and only if validation successful; otherwise an object containing { field name : [error msgs] } entries.
   */
  DAO.prototype.validate = function(options) {
<<<<<<< HEAD
    var validator = new DaoValidator(this, options)
      , errors    = validator.validate()

    return (Utils._.isEmpty(errors) ? null : errors)
=======
    return new DaoValidator(this, options).validate()
>>>>>>> 5ff5f618
  }

  /*
   * Validate this dao's attribute values according to validation rules set in the dao definition.
   *
   * @return CustomEventEmitter with null if validation successful; otherwise an object containing { field name : [error msgs] } entries.
   */
  DAO.prototype.hookValidate = function(object) {
    var validator = new DaoValidator(this, object)

    return validator.hookValidate()
  }

  /**
   * This is the same as calling setAttributes, then calling save
   * 
   * @see {DAO#setAttributes}
   * @see {DAO#save}
   * @param {Object} updates See setAttributes
   * @param {Object} options See save
   *
   * @return {EventEmitter}
   * @fires error, success, sql
   */
  DAO.prototype.updateAttributes = function(updates, options) {
    if (options instanceof Array) {
      options = { fields: options }
    }

    this.set(updates)
    return this.save(options)
  }

  /** 
   * Update multiple attributes at once. The values are updated by calling set
   *
   * @see {DAO#set}
   * @param {Object} updates A hash of values to update
   * @return {EventEmitter}
   * @fires error, success, sql
   */
  DAO.prototype.setAttributes = function(updates) {
    this.set(updates)
  }

  /**
   * Destroy the column corresponding to this DAO object. Depending on your setting for paranoid, the row will either be completely deleted, or have its deletedAt timestamp set to the current timestamp. 
   *
   * @param {Object} [options={}]
   * @param {Boolean} [options.force=false] If set to true, paranoid models will actually be deleted
   * @return {EventEmitter}
   * @fires error, success, sql
   */
  DAO.prototype.destroy = function(options) {
    options = options || {}
    options.force = options.force === undefined ? false : Boolean(options.force)

    var self  = this
      , query = null

    return new Utils.CustomEventEmitter(function(emitter) {
      self.Model.runHooks(self.Model.options.hooks.beforeDestroy, self, function(err) {
        if (!!err) {
          return emitter.emit('error', err)
        }

        if (self.Model._timestampAttributes.deletedAt && options.force === false) {
          self.dataValues[self.Model._timestampAttributes.deletedAt] = new Date()
          query = self.save(options)
        } else {
          var identifier = self.__options.hasPrimaryKeys ? self.primaryKeyValues : { id: self.id };
          query = self.QueryInterface.delete(self, self.QueryInterface.QueryGenerator.addSchema(self.Model.tableName, self.Model.options.schema), identifier, options)
        }

        query.on('sql', function(sql) {
          emitter.emit('sql', sql)
        })
        .error(function(err) {
          emitter.emit('error', err)
        })
        .success(function(results) {
          self.Model.runHooks(self.Model.options.hooks.afterDestroy, self, function(err) {
            if (!!err) {
              return emitter.emit('error', err)
            }

            emitter.emit('success', results)
          })
        })
      })
    }).run()
  }

  /**
   * Increment the value of one or more columns. This is done in the database, which means it does not use the values currently stored on the DAO. The increment is done using a 
```sql 
SET column = column + X
```
query. To get the correct value after an increment into the DAO you should do a reload.

```js
instance.increment('number') increment number by 1
instance.increment(['number', 'count'], { by: 2 }) increment number and count by 2
instance.increment({ answer: 42, tries: 1}, { by: 1 }) increment answer by 42, and tries by 1. `by` is ignore, since each column has its own value
``` 
   *
   * @see {DAO#reload}
   * @param {String|Array|Object} fields If a string is provided, that column is incremented by the value of `by` given in options. If an array is provided, the same is true for each column. If and object is provided, each column is incremented by the value given
   * @param {Object} [options] 
   * @param {Integer} [options.by=1] The number to increment by
   * @param {Transaction} [options.transaction=null]
   * @return {EventEmitter}
   * @fires error, success, sql
   */
  DAO.prototype.increment = function(fields, countOrOptions) {
    Utils.validateParameter(countOrOptions, Object, {
      optional:           true,
      deprecated:         'number',
      deprecationWarning: "Increment expects an object as second parameter. Please pass the incrementor as option! ~> instance.increment(" + JSON.stringify(fields) + ", { by: " + countOrOptions + " })"
    })

    var identifier    = this.__options.hasPrimaryKeys ? this.primaryKeyValues : { id: this.id }
      , updatedAtAttr = this.Model._timestampAttributes.updatedAt
      , values        = {}

    if (countOrOptions === undefined) {
      countOrOptions = { by: 1, transaction: null }
    } else if (typeof countOrOptions === 'number') {
      countOrOptions = { by: countOrOptions, transaction: null }
    }

    countOrOptions = Utils._.extend({
      by:         1,
      attributes: {}
    }, countOrOptions)

    if (Utils._.isString(fields)) {
      values[fields] = countOrOptions.by
    } else if (Utils._.isArray(fields)) {
      Utils._.each(fields, function (field) {
        values[field] = countOrOptions.by
      })
    } else { // Assume fields is key-value pairs
      values = fields
    }

    if (updatedAtAttr && !values[updatedAtAttr]) {
      countOrOptions.attributes[updatedAtAttr] = Utils.now(this.Model.daoFactoryManager.sequelize.options.dialect)
    }

    return this.QueryInterface.increment(this, this.QueryInterface.QueryGenerator.addSchema(this.Model.tableName, this.Model.options.schema), values, identifier, countOrOptions)
  }

  /**
   * Increment the value of one or more columns. This is done in the database, which means it does not use the values currently stored on the DAO. The decrement is done using a 
```sql 
SET column = column - X
```
query. To get the correct value after an decrement into the DAO you should do a reload.

```js
instance.decrement('number') decrement number by 1
instance.decrement(['number', 'count'], { by: 2 }) decrement number and count by 2
instance.decrement({ answer: 42, tries: 1}, { by: 1 }) decrement answer by 42, and tries by 1. `by` is ignore, since each column has its own value
``` 
   *
   * @see {DAO#reload}
   * @param {String|Array|Object} fields If a string is provided, that column is decremented by the value of `by` given in options. If an array is provided, the same is true for each column. If and object is provided, each column is decremented by the value given
   * @param {Object} [options] 
   * @param {Integer} [options.by=1] The number to decrement by
   * @param {Transaction} [options.transaction=null]
   * @return {EventEmitter}
   * @fires error, success, sql
   */
  DAO.prototype.decrement = function (fields, countOrOptions) {
    Utils.validateParameter(countOrOptions, Object, {
      optional:           true,
      deprecated:         'number',
      deprecationWarning: "Decrement expects an object as second parameter. Please pass the decrementor as option! ~> instance.decrement(" + JSON.stringify(fields) + ", { by: " + countOrOptions + " })"
    })

    if (countOrOptions === undefined) {
      countOrOptions = { by: 1, transaction: null }
    } else if (typeof countOrOptions === 'number') {
      countOrOptions = { by: countOrOptions, transaction: null }
    }

    if (countOrOptions.by === undefined) {
      countOrOptions.by = 1
    }

    if (!Utils._.isString(fields) && !Utils._.isArray(fields)) { // Assume fields is key-value pairs
      Utils._.each(fields, function (value, field) {
        fields[field] = -value
      })
    }

    countOrOptions.by = 0 - countOrOptions.by

    return this.increment(fields, countOrOptions)
  }

  DAO.prototype.equals = function(other) {
    var result = true

    Utils._.each(this.dataValues, function(value, key) {
      if(Utils._.isDate(value) && Utils._.isDate(other[key])) {
        result = result && (value.getTime() == other[key].getTime())
      } else {
        result = result && (value == other[key])
      }
    })

    return result
  }

  DAO.prototype.equalsOneOf = function(others) {
    var result = false
      , self   = this

    others.forEach(function(other) { result = result || self.equals(other) })

    return result
  }

  DAO.prototype.setValidators = function(attribute, validators) {
    this.validators[attribute] = validators
  }

  DAO.prototype.toJSON = function() {
    return this.get();
  }

  // private
  var initValues = function(values, options) {
    var defaults = {},
        key;

    // set id to null if not passed as value, a newly created dao has no id
    // removing this breaks bulkCreate
    defaults[this.Model.primaryKeyAttribute] = null;

    values = values && _.clone(values) || {}

    if (options.isNewRecord) {
      if (this.Model._hasDefaultValues) {
        Utils._.each(this.Model._defaultValues, function(valueFn, key) {
          if (!defaults.hasOwnProperty(key)) {
            defaults[key] = valueFn()
          }
        })
      }

      if (this.Model._timestampAttributes.createdAt && defaults[this.Model._timestampAttributes.createdAt]) {
        this.dataValues[this.Model._timestampAttributes.createdAt] = Utils.toDefaultValue(defaults[this.Model._timestampAttributes.createdAt]);
        delete defaults[this.Model._timestampAttributes.createdAt];
      }

      if (this.Model._timestampAttributes.updatedAt && defaults[this.Model._timestampAttributes.updatedAt]) {
        this.dataValues[this.Model._timestampAttributes.updatedAt] = Utils.toDefaultValue(defaults[this.Model._timestampAttributes.updatedAt]);
        delete defaults[this.Model._timestampAttributes.updatedAt];
      }

      if (this.Model._timestampAttributes.createdAt && defaults[this.Model._timestampAttributes.deletedAt]) {
        this.dataValues[this.Model._timestampAttributes.deletedAt] = Utils.toDefaultValue(defaults[this.Model._timestampAttributes.deletedAt]);
        delete defaults[this.Model._timestampAttributes.deletedAt];
      }
    }
    if (Object.keys(defaults).length) {
      for (key in defaults) {
        if (!values.hasOwnProperty(key)) {
          values[key] = Utils.toDefaultValue(defaults[key])
        }
      }
    }

    this.set(values, options)
  }

  return DAO
})()<|MERGE_RESOLUTION|>--- conflicted
+++ resolved
@@ -587,14 +587,7 @@
    * @return {Object|null} null if and only if validation successful; otherwise an object containing { field name : [error msgs] } entries.
    */
   DAO.prototype.validate = function(options) {
-<<<<<<< HEAD
-    var validator = new DaoValidator(this, options)
-      , errors    = validator.validate()
-
-    return (Utils._.isEmpty(errors) ? null : errors)
-=======
     return new DaoValidator(this, options).validate()
->>>>>>> 5ff5f618
   }
 
   /*
