--- conflicted
+++ resolved
@@ -24,49 +24,6 @@
   }
 }
 
-<<<<<<< HEAD
-PostgresDialect.prototype.supports = _.merge(_.cloneDeep(AbstractDialect.prototype.supports), {
-  'DEFAULT VALUES': true,
-  'EXCEPTION': true,
-  'ON DUPLICATE KEY': false,
-  'ORDER NULLS': true,
-  returnValues: {
-    returning: true
-  },
-  bulkDefault: true,
-  schemas: true,
-  lock: true,
-  lockOf: true,
-  lockKey: true,
-  lockOuterJoinFailure: true,
-  skipLocked: true,
-  forShare: 'FOR SHARE',
-  index: {
-    concurrently: true,
-    using: 2,
-    where: true,
-    functionBased: true,
-    operator: true
-  },
-  inserts: {
-    onConflictDoNothing: ' ON CONFLICT DO NOTHING',
-    updateOnDuplicate: ' ON CONFLICT DO UPDATE SET',
-    onConflictWhere: true
-  },
-  NUMERIC: true,
-  ARRAY: true,
-  RANGE: true,
-  GEOMETRY: true,
-  REGEXP: true,
-  GEOGRAPHY: true,
-  JSON: true,
-  JSONB: true,
-  HSTORE: true,
-  TSVECTOR: true,
-  deferrableConstraints: true,
-  searchPath: true
-});
-=======
 PostgresDialect.prototype.supports = _.merge(
   _.cloneDeep(AbstractDialect.prototype.supports),
   {
@@ -94,7 +51,8 @@
     },
     inserts: {
       onConflictDoNothing: ' ON CONFLICT DO NOTHING',
-      updateOnDuplicate: ' ON CONFLICT DO UPDATE SET'
+      updateOnDuplicate: ' ON CONFLICT DO UPDATE SET',
+      onConflictWhere: true
     },
     NUMERIC: true,
     ARRAY: true,
@@ -110,7 +68,6 @@
     searchPath: true
   }
 );
->>>>>>> c19a87d8
 
 PostgresDialect.prototype.defaultVersion = '9.5.0'; // minimum supported version
 PostgresDialect.prototype.Query = Query;
