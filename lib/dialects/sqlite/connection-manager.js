"use strict";
var AbstractConnectionManager = require('../abstract/connection-manager')
  , ConnectionManager
  , Utils = require('../../utils')
  , Promise = require('../../promise')
  , sequelizeErrors = require('../../errors');

ConnectionManager = function(dialect, sequelize) {
  this.sequelize = sequelize;
  this.config = sequelize.config;
  this.dialect = dialect;
  this.connections = {};

  try {
    this.lib = require(sequelize.config.dialectModulePath || 'sqlite3').verbose();
  } catch (err) {
    throw new Error('Please install sqlite3 package manually');
  }
};

Utils._.extend(ConnectionManager.prototype, AbstractConnectionManager.prototype);

ConnectionManager.prototype.getConnection = function(options) {
  var self = this;
  options = options || {};
  options.uuid = options.uuid || 'default';
  options.inMemory = ((self.sequelize.options.storage || ':memory:') === ':memory:')?1:0;

  if (self.connections[options.inMemory || options.uuid]) return Promise.resolve(self.connections[options.inMemory || options.uuid]);

  return new Promise(function (resolve, reject) {
<<<<<<< HEAD
    self.connections[options.uuid] = new self.lib.Database(self.sequelize.options.storage || self.sequelize.options.host || ':memory:', function(err) {
=======
    self.connections[options.inMemory || options.uuid] = new self.lib.Database(self.sequelize.options.storage || ':memory:', function(err) {
>>>>>>> ae799bfc
      if (err) {
        if (err.code === 'SQLITE_CANTOPEN') return reject(new sequelizeErrors.ConnectionError(err));
        return reject(new sequelizeErrors.ConnectionError(err));
      }
      resolve(self.connections[options.inMemory || options.uuid]);
    });
  }).tap(function (connection) {
    if (self.sequelize.options.foreignKeys !== false) {
      // Make it possible to define and use foreign key constraints unless
      // explicitly disallowed. It's still opt-in per relation
      connection.run('PRAGMA FOREIGN_KEYS=ON');
    }
  });
};

ConnectionManager.prototype.releaseConnection = function(connection) {
  if (connection.uuid) {
    connection.close();
  }
};

module.exports = ConnectionManager;<|MERGE_RESOLUTION|>--- conflicted
+++ resolved
@@ -29,11 +29,7 @@
   if (self.connections[options.inMemory || options.uuid]) return Promise.resolve(self.connections[options.inMemory || options.uuid]);
 
   return new Promise(function (resolve, reject) {
-<<<<<<< HEAD
-    self.connections[options.uuid] = new self.lib.Database(self.sequelize.options.storage || self.sequelize.options.host || ':memory:', function(err) {
-=======
-    self.connections[options.inMemory || options.uuid] = new self.lib.Database(self.sequelize.options.storage || ':memory:', function(err) {
->>>>>>> ae799bfc
+    self.connections[options.inMemory || options.uuid] = new self.lib.Database(self.sequelize.options.storage || self.sequelize.options.host || ':memory:', function(err) {
       if (err) {
         if (err.code === 'SQLITE_CANTOPEN') return reject(new sequelizeErrors.ConnectionError(err));
         return reject(new sequelizeErrors.ConnectionError(err));
