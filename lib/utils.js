--- conflicted
+++ resolved
@@ -1,18 +1,10 @@
-<<<<<<< HEAD
 var util               = require("util")
   , DataTypes          = require("./data-types")
   , SqlString          = require("./sql-string")
   , lodash             = require("lodash")
   , _string            = require('underscore.string')
   , ParameterValidator = require('./utils/parameter-validator')
-=======
-var util       = require("util")
-  , DataTypes  = require("./data-types")
-  , SqlString  = require("./sql-string")
-  , lodash     = require("lodash")
-  , _string    = require('underscore.string')
-  , uuid       = require('node-uuid')
->>>>>>> 78e20e5c
+  , uuid               = require('node-uuid')
 
 var Utils = module.exports = {
   _: (function() {
