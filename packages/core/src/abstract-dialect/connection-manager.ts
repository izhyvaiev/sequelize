<<<<<<< HEAD
import type { AbstractDialect, ConnectionOptions } from './index.js';
=======
import cloneDeep from 'lodash/cloneDeep';
import semver from 'semver';
import { TimeoutError } from 'sequelize-pool';
import { ConnectionAcquireTimeoutError } from '../errors';
import type { ConnectionOptions, Sequelize } from '../sequelize.js';
import * as deprecations from '../utils/deprecations';
import { logger } from '../utils/logger';
import type { AbstractDialect } from './dialect.js';
import { ReplicationPool } from './replication-pool.js';

const debug = logger.debugContext('connection-manager');
>>>>>>> 1a6d01cb

export interface GetConnectionOptions {
  /**
   * Set which replica to use. Available options are `read` and `write`
   */
  type: 'read' | 'write';

  /**
   * Force master or write replica to get connection from
   */
  useMaster?: boolean;

  /**
   * ID of the connection.
   */
  uuid?: string | 'default';
}

export interface AbstractConnection {
  /** custom property we attach to different dialect connections */
  // TODO: replace with Symbols.
  uuid?: string | undefined;
}

declare const ConnectionType: unique symbol;
export type Connection<
  DialectOrConnectionManager extends AbstractDialect | AbstractConnectionManager,
> = DialectOrConnectionManager extends AbstractDialect
  ? Connection<DialectOrConnectionManager['connectionManager']>
  : DialectOrConnectionManager extends AbstractConnectionManager
    ? DialectOrConnectionManager[typeof ConnectionType]
    : never;

/**
 * Abstract Connection Manager
 *
 * Connection manager which handles pooling & replication.
 * Uses sequelize-pool for pooling
 *
 * @param connection
 */
export class AbstractConnectionManager<
  Dialect extends AbstractDialect = AbstractDialect,
  TConnection extends AbstractConnection = AbstractConnection,
> {
  declare [ConnectionType]: TConnection;

  protected readonly dialect: Dialect;

  constructor(dialect: Dialect) {
    this.dialect = dialect;
  }

  protected get sequelize() {
    return this.dialect.sequelize;
  }

  get pool(): never {
    throw new Error('The "pool" property has been moved to the Sequelize instance.');
  }

  /**
   * Determine if a connection is still valid or not
   *
   * @param _connection
   */
  validate(_connection: TConnection): boolean {
    return true;
  }

  async connect(_config: ConnectionOptions<Dialect>): Promise<TConnection> {
    throw new Error(`connect not implemented in ${this.constructor.name}`);
  }

  async disconnect(_connection: TConnection): Promise<void> {
    throw new Error(`disconnect not implemented in ${this.constructor.name}`);
  }
}<|MERGE_RESOLUTION|>--- conflicted
+++ resolved
@@ -1,18 +1,4 @@
-<<<<<<< HEAD
-import type { AbstractDialect, ConnectionOptions } from './index.js';
-=======
-import cloneDeep from 'lodash/cloneDeep';
-import semver from 'semver';
-import { TimeoutError } from 'sequelize-pool';
-import { ConnectionAcquireTimeoutError } from '../errors';
-import type { ConnectionOptions, Sequelize } from '../sequelize.js';
-import * as deprecations from '../utils/deprecations';
-import { logger } from '../utils/logger';
-import type { AbstractDialect } from './dialect.js';
-import { ReplicationPool } from './replication-pool.js';
-
-const debug = logger.debugContext('connection-manager');
->>>>>>> 1a6d01cb
+import type { AbstractDialect, ConnectionOptions } from './dialect.js';
 
 export interface GetConnectionOptions {
   /**
