<<<<<<< HEAD
import { isNodeError } from '@sequelize/utils/node.js';
=======
import { isNodeError } from '@sequelize/utils/node';
>>>>>>> 9f861368
import cloneDeep from 'lodash/cloneDeep';
import semver from 'semver';
import { TimeoutError } from 'sequelize-pool';
import { ConnectionAcquireTimeoutError } from '../../errors';
import type { ConnectionOptions, Dialect, Sequelize } from '../../sequelize.js';
import * as deprecations from '../../utils/deprecations';
import { logger } from '../../utils/logger';
import type { AbstractDialect } from './index.js';
import { ReplicationPool } from './replication-pool.js';

const debug = logger.debugContext('connection-manager');

export interface GetConnectionOptions {
  /**
   * Set which replica to use. Available options are `read` and `write`
   */
  type: 'read' | 'write';

  /**
   * Force master or write replica to get connection from
   */
  useMaster?: boolean;

  /**
   * ID of the connection.
   */
  uuid?: string | 'default';
}

export interface Connection {
  /** custom property we attach to different dialect connections */
  // TODO: replace with Symbols.
  uuid?: string | undefined;
}

/**
 * Abstract Connection Manager
 *
 * Connection manager which handles pooling & replication.
 * Uses sequelize-pool for pooling
 *
 * @param connection
 * @private
 */
export class AbstractConnectionManager<TConnection extends Connection = Connection> {
  protected readonly sequelize: Sequelize;
  protected readonly config: Sequelize['config'];
  protected readonly dialect: AbstractDialect;
  protected readonly dialectName: Dialect;
  readonly pool: ReplicationPool<TConnection>;

  #versionPromise: Promise<void> | null = null;
  #closed: boolean = false;

  constructor(dialect: AbstractDialect) {
    const sequelize = dialect.sequelize;
    const config: Sequelize['config'] = cloneDeep(sequelize.config) ?? {};

    this.sequelize = sequelize;
    this.config = config;
    this.dialect = dialect;
    this.dialectName = this.sequelize.options.dialect;

    // ===========================================================
    // Init Pool
    // ===========================================================

    this.pool = new ReplicationPool<TConnection>({
      ...config,
      connect: async (options: ConnectionOptions): Promise<TConnection> => {
        return this._connect(options);
      },
      disconnect: async (connection: TConnection): Promise<void> => {
        return this._disconnect(connection);
      },
      validate: (connection: TConnection): boolean => {
        if (config.pool.validate) {
          return config.pool.validate(connection);
        }

        return this.validate(connection);
      },
      readConfig: config.replication.read,
      writeConfig: config.replication.write,
    });

    if (config.replication.read.length > 0) {
      debug(`pool created with max/min: ${config.pool.max}/${config.pool.min}, no replication`);
    } else {
      debug(`pool created with max/min: ${config.pool.max}/${config.pool.min}, with replication`);
    }
  }

  get isClosed() {
    return this.#closed;
  }

  /**
   * Determine if a connection is still valid or not
   *
   * @param _connection
   */
  validate(_connection: TConnection): boolean {
    return true;
  }

  async connect(_config: ConnectionOptions): Promise<TConnection> {
    throw new Error(`connect not implemented in ${this.constructor.name}`);
  }

  async disconnect(_connection: TConnection): Promise<void> {
    throw new Error(`disconnect not implemented in ${this.constructor.name}`);
  }

  /**
   * Try to load dialect module from various configured options.
   * Priority goes like dialectModulePath > dialectModule > require(default)
   *
   * @param moduleName Name of dialect module to lookup
   *
   * @private
   */
  _loadDialectModule(moduleName: string): unknown {
    try {
      if (this.sequelize.config.dialectModulePath) {
        return require(this.sequelize.config.dialectModulePath);
      }

      if (this.sequelize.config.dialectModule) {
        return this.sequelize.config.dialectModule;
      }

      return require(moduleName);
    } catch (error) {
      if (isNodeError(error) && error.code === 'MODULE_NOT_FOUND') {
        if (this.sequelize.config.dialectModulePath) {
          throw new Error(`Unable to find dialect at ${this.sequelize.config.dialectModulePath}`);
        }

        throw new Error(`Please install ${moduleName} package manually`);
      }

      throw error;
    }
  }

  /**
   * Handler which executes on process exit or connection manager shutdown
   */
  async _onProcessExit() {
    if (!this.pool) {
      return;
    }

    await this.pool.drain();
    debug('connection drain due to process exit');

    await this.pool.destroyAllNow();
  }

  /**
   * Drain the pool and close it permanently
   */
  async close() {
    this.#closed = true;

    // Mark close of pool
    this.getConnection = async function getConnection() {
      throw new Error(
        'ConnectionManager.getConnection was called after the connection manager was closed!',
      );
    };

    return this._onProcessExit();
  }

  /**
   * Get connection from pool. It sets database version if it's not already set.
   * Call pool.acquire to get a connection.
   *
   * @param options
   */
  async getConnection(options?: GetConnectionOptions) {
    await this._initDatabaseVersion();

    try {
      await this.sequelize.hooks.runAsync('beforePoolAcquire', options);

      const result = await this.pool.acquire(options?.type, options?.useMaster);

      await this.sequelize.hooks.runAsync('afterPoolAcquire', result, options);

      debug('connection acquired');

      return result;
    } catch (error) {
      if (error instanceof TimeoutError) {
        throw new ConnectionAcquireTimeoutError(error);
      }

      throw error;
    }
  }

  async _initDatabaseVersion(conn?: TConnection) {
    if (this.sequelize.options.databaseVersion != null) {
      return;
    }

    if (this.#versionPromise) {
      await this.#versionPromise;

      return;
    }

    this.#versionPromise = (async () => {
      try {
        const connection =
          conn ?? (await this._connect(this.config.replication.write || this.config));

        const version = await this.sequelize.fetchDatabaseVersion({
          logging: false,
          // we must use the current connection for this, otherwise it will try to create a
          // new connection, which will try to initialize the database version again, and loop forever
          connection,
        });

        const parsedVersion = semver.coerce(version)?.version || version;
        this.sequelize.options.databaseVersion = semver.valid(parsedVersion)
          ? parsedVersion
          : this.dialect.defaultVersion;

        if (semver.lt(this.sequelize.getDatabaseVersion(), this.dialect.defaultVersion)) {
          deprecations.unsupportedEngine();
          debug(`Unsupported database engine version ${this.sequelize.getDatabaseVersion()}`);
        }

        return await this._disconnect(connection);
      } finally {
        this.#versionPromise = null;
      }
    })();

    await this.#versionPromise;
  }

  /**
   * Release a pooled connection so it can be utilized by other connection requests
   *
   * @param connection
   */
  releaseConnection(connection: TConnection) {
    this.pool.release(connection);
    debug('connection released');
  }

  /**
   * Destroys a pooled connection and removes it from the pool.
   *
   * @param connection
   */
  async destroyConnection(connection: TConnection) {
    await this.pool.destroy(connection);
    debug(`connection ${connection.uuid} destroyed`);
  }

  /**
   * Call dialect library to get connection
   *
   * @param config Connection config
   */
  protected async _connect(config: ConnectionOptions): Promise<TConnection> {
    await this.sequelize.hooks.runAsync('beforeConnect', config);
    const connection = await this.connect(config);
    await this.sequelize.hooks.runAsync('afterConnect', connection, config);

    return connection;
  }

  /**
   * Call dialect library to disconnect a connection
   *
   * @param connection
   */
  protected async _disconnect(connection: TConnection) {
    await this.sequelize.hooks.runAsync('beforeDisconnect', connection);
    await this.disconnect(connection);
    await this.sequelize.hooks.runAsync('afterDisconnect', connection);
  }
}<|MERGE_RESOLUTION|>--- conflicted
+++ resolved
@@ -1,8 +1,4 @@
-<<<<<<< HEAD
-import { isNodeError } from '@sequelize/utils/node.js';
-=======
 import { isNodeError } from '@sequelize/utils/node';
->>>>>>> 9f861368
 import cloneDeep from 'lodash/cloneDeep';
 import semver from 'semver';
 import { TimeoutError } from 'sequelize-pool';
