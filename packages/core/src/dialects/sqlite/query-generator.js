--- conflicted
+++ resolved
@@ -314,35 +314,6 @@
       + `ALTER TABLE ${quotedBackupTableName} RENAME TO ${quotedTableName};`;
   }
 
-<<<<<<< HEAD
-  _alterConstraintQuery(tableName, attributes, createTableSql) {
-    let backupTableName;
-
-    attributes = this.attributesToSql(attributes);
-
-    if (typeof tableName === 'object') {
-      backupTableName = {
-        tableName: `${tableName.tableName}_backup`,
-        schema: tableName.schema,
-      };
-    } else {
-      backupTableName = `${tableName}_backup`;
-    }
-
-    const quotedTableName = this.quoteTable(tableName);
-    const quotedBackupTableName = this.quoteTable(backupTableName);
-    const attributeNames = Object.keys(attributes).map(attr => this.quoteIdentifier(attr)).join(', ');
-
-    return `${createTableSql
-      .replace(`CREATE TABLE ${quotedTableName}`, `CREATE TABLE ${quotedBackupTableName}`)
-      .replace(`CREATE TABLE ${quotedTableName.replace(/`/g, '"')}`, `CREATE TABLE ${quotedBackupTableName}`)
-    }INSERT INTO ${quotedBackupTableName} SELECT ${attributeNames} FROM ${quotedTableName};`
-      + `DROP TABLE ${quotedTableName};`
-      + `ALTER TABLE ${quotedBackupTableName} RENAME TO ${quotedTableName};`;
-  }
-
-=======
->>>>>>> 21c5ee29
   renameColumnQuery(tableName, attrNameBefore, attrNameAfter, attributes) {
 
     let backupTableName;
