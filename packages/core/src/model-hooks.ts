import type {
  AfterAssociateEventData,
  AssociationOptions,
  BeforeAssociateEventData,
} from './associations/index.js';
import type { AsyncHookReturn } from './hooks.js';
import { HookHandlerBuilder } from './hooks.js';
import type { ValidationOptions } from './instance-validator.js';
import type { DestroyManyOptions } from './model-repository.types.js';
import type {
  BulkCreateOptions,
  CountOptions,
  CreateOptions,
  DestroyOptions,
  FindOptions,
  InstanceDestroyOptions,
  InstanceRestoreOptions,
  InstanceUpdateOptions,
  Model,
  ModelStatic,
  RestoreOptions,
  UpdateOptions,
  UpsertOptions,
} from './model.js';
import type { SyncOptions } from './sequelize.js';

export interface ModelHooks<M extends Model = Model, TAttributes = any> {
  beforeValidate(instance: M, options: ValidationOptions): AsyncHookReturn;
  afterValidate(instance: M, options: ValidationOptions): AsyncHookReturn;
  validationFailed(instance: M, options: ValidationOptions, error: unknown): AsyncHookReturn;
  beforeCreate(attributes: M, options: CreateOptions<TAttributes>): AsyncHookReturn;
  afterCreate(attributes: M, options: CreateOptions<TAttributes>): AsyncHookReturn;
  beforeDestroy(instance: M, options: InstanceDestroyOptions): AsyncHookReturn;
  afterDestroy(instance: M, options: InstanceDestroyOptions): AsyncHookReturn;
  beforeDestroyMany(instances: M[], options: DestroyManyOptions): AsyncHookReturn;
  afterDestroyMany(
    instances: readonly M[],
    options: DestroyManyOptions,
    deletedCount: number,
  ): AsyncHookReturn;
  beforeRestore(instance: M, options: InstanceRestoreOptions): AsyncHookReturn;
  afterRestore(instance: M, options: InstanceRestoreOptions): AsyncHookReturn;
  beforeUpdate(instance: M, options: InstanceUpdateOptions<TAttributes>): AsyncHookReturn;
  afterUpdate(instance: M, options: InstanceUpdateOptions<TAttributes>): AsyncHookReturn;
  beforeUpsert(attributes: M, options: UpsertOptions<TAttributes>): AsyncHookReturn;
  afterUpsert(
    attributes: [M, boolean | null],
    options: UpsertOptions<TAttributes>,
  ): AsyncHookReturn;
  beforeSave(
    instance: M,
    options: InstanceUpdateOptions<TAttributes> | CreateOptions<TAttributes>,
  ): AsyncHookReturn;
  afterSave(
    instance: M,
    options: InstanceUpdateOptions<TAttributes> | CreateOptions<TAttributes>,
  ): AsyncHookReturn;
  beforeBulkCreate(instances: M[], options: BulkCreateOptions<TAttributes>): AsyncHookReturn;
  afterBulkCreate(
    instances: readonly M[],
    options: BulkCreateOptions<TAttributes>,
  ): AsyncHookReturn;
  beforeBulkDestroy(options: DestroyOptions<TAttributes>): AsyncHookReturn;
  afterBulkDestroy(options: DestroyOptions<TAttributes>): AsyncHookReturn;
  _UNSTABLE_beforeBulkDestroy(options: DestroyOptions<TAttributes>): AsyncHookReturn;
  _UNSTABLE_afterBulkDestroy(options: DestroyOptions<TAttributes>, deletedCount: number): AsyncHookReturn;
  beforeBulkRestore(options: RestoreOptions<TAttributes>): AsyncHookReturn;
  afterBulkRestore(options: RestoreOptions<TAttributes>): AsyncHookReturn;
  beforeBulkUpdate(options: UpdateOptions<TAttributes>): AsyncHookReturn;
  afterBulkUpdate(options: UpdateOptions<TAttributes>): AsyncHookReturn;

  /**
   * A hook that is run at the start of {@link Model.count}
   */
  beforeCount(options: CountOptions<TAttributes>): AsyncHookReturn;

  /**
   * A hook that is run before a find (select) query
   */
  beforeFind(options: FindOptions<TAttributes>): AsyncHookReturn;

  /**
   * A hook that is run before a find (select) query, after any `{ include: {all: ...} }` options are expanded
   *
   * @deprecated use `beforeFind` instead
   */
  beforeFindAfterExpandIncludeAll(options: FindOptions<TAttributes>): AsyncHookReturn;

  /**
   * A hook that is run before a find (select) query, after all option have been normalized
   *
   * @deprecated use `beforeFind` instead
   */
  beforeFindAfterOptions(options: FindOptions<TAttributes>): AsyncHookReturn;
  /**
   * A hook that is run after a find (select) query
   */
  afterFind(
    instancesOrInstance: readonly M[] | M | null,
    options: FindOptions<TAttributes>,
  ): AsyncHookReturn;

  /**
   * A hook that is run at the start of {@link Model.sync}
   */
  beforeSync(options: SyncOptions): AsyncHookReturn;

  /**
   * A hook that is run at the end of {@link Model.sync}
   */
  afterSync(options: SyncOptions): AsyncHookReturn;
  beforeAssociate(
    data: BeforeAssociateEventData,
    options: AssociationOptions<any>,
  ): AsyncHookReturn;
  afterAssociate(data: AfterAssociateEventData, options: AssociationOptions<any>): AsyncHookReturn;

  /**
   * Runs before the definition of the model changes because {@link ModelDefinition#refreshAttributes} was called.
   */
  beforeDefinitionRefresh(): void;

  /**
   * Runs after the definition of the model has changed because {@link ModelDefinition#refreshAttributes} was called.
   */
  afterDefinitionRefresh(): void;
}

export const validModelHooks: Array<keyof ModelHooks> = [
<<<<<<< HEAD
  'beforeValidate', 'afterValidate', 'validationFailed',
  'beforeCreate', 'afterCreate',
  'beforeDestroy', 'afterDestroy',
  'beforeDestroyMany', 'afterDestroyMany',
  'beforeRestore', 'afterRestore',
  'beforeUpdate', 'afterUpdate',
  'beforeUpsert', 'afterUpsert',
  'beforeSave', 'afterSave',
  'beforeBulkCreate', 'afterBulkCreate',
  'beforeBulkDestroy', 'afterBulkDestroy',
  '_UNSTABLE_beforeBulkDestroy', '_UNSTABLE_afterBulkDestroy',
  'beforeBulkRestore', 'afterBulkRestore',
  'beforeBulkUpdate', 'afterBulkUpdate',
=======
  'beforeValidate',
  'afterValidate',
  'validationFailed',
  'beforeCreate',
  'afterCreate',
  'beforeDestroy',
  'afterDestroy',
  'beforeDestroyMany',
  'afterDestroyMany',
  'beforeRestore',
  'afterRestore',
  'beforeUpdate',
  'afterUpdate',
  'beforeUpsert',
  'afterUpsert',
  'beforeSave',
  'afterSave',
  'beforeBulkCreate',
  'afterBulkCreate',
  'beforeBulkDestroy',
  'afterBulkDestroy',
  'beforeBulkRestore',
  'afterBulkRestore',
  'beforeBulkUpdate',
  'afterBulkUpdate',
>>>>>>> 87bec358
  'beforeCount',
  'beforeFind',
  'beforeFindAfterExpandIncludeAll',
  'beforeFindAfterOptions',
  'afterFind',
  'beforeSync',
  'afterSync',
  'beforeAssociate',
  'afterAssociate',
  'beforeDefinitionRefresh',
  'afterDefinitionRefresh',
];

export const staticModelHooks = new HookHandlerBuilder<ModelHooks>(
  validModelHooks,
  async (eventTarget, isAsync, hookName: keyof ModelHooks, args) => {
    // This forwards hooks run on Models to the Sequelize instance's hooks.
    const model = eventTarget as ModelStatic;

    if (!model.sequelize) {
      throw new Error('Model must be initialized before running hooks on it.');
    }

    if (isAsync) {
      await model.sequelize.hooks.runAsync(hookName, ...args);
    } else {
      model.sequelize.hooks.runSync(hookName, ...args);
    }
  },
);<|MERGE_RESOLUTION|>--- conflicted
+++ resolved
@@ -63,7 +63,10 @@
   beforeBulkDestroy(options: DestroyOptions<TAttributes>): AsyncHookReturn;
   afterBulkDestroy(options: DestroyOptions<TAttributes>): AsyncHookReturn;
   _UNSTABLE_beforeBulkDestroy(options: DestroyOptions<TAttributes>): AsyncHookReturn;
-  _UNSTABLE_afterBulkDestroy(options: DestroyOptions<TAttributes>, deletedCount: number): AsyncHookReturn;
+  _UNSTABLE_afterBulkDestroy(
+    options: DestroyOptions<TAttributes>,
+    deletedCount: number,
+  ): AsyncHookReturn;
   beforeBulkRestore(options: RestoreOptions<TAttributes>): AsyncHookReturn;
   afterBulkRestore(options: RestoreOptions<TAttributes>): AsyncHookReturn;
   beforeBulkUpdate(options: UpdateOptions<TAttributes>): AsyncHookReturn;
@@ -127,21 +130,6 @@
 }
 
 export const validModelHooks: Array<keyof ModelHooks> = [
-<<<<<<< HEAD
-  'beforeValidate', 'afterValidate', 'validationFailed',
-  'beforeCreate', 'afterCreate',
-  'beforeDestroy', 'afterDestroy',
-  'beforeDestroyMany', 'afterDestroyMany',
-  'beforeRestore', 'afterRestore',
-  'beforeUpdate', 'afterUpdate',
-  'beforeUpsert', 'afterUpsert',
-  'beforeSave', 'afterSave',
-  'beforeBulkCreate', 'afterBulkCreate',
-  'beforeBulkDestroy', 'afterBulkDestroy',
-  '_UNSTABLE_beforeBulkDestroy', '_UNSTABLE_afterBulkDestroy',
-  'beforeBulkRestore', 'afterBulkRestore',
-  'beforeBulkUpdate', 'afterBulkUpdate',
-=======
   'beforeValidate',
   'afterValidate',
   'validationFailed',
@@ -163,11 +151,12 @@
   'afterBulkCreate',
   'beforeBulkDestroy',
   'afterBulkDestroy',
+  '_UNSTABLE_beforeBulkDestroy',
+  '_UNSTABLE_afterBulkDestroy',
   'beforeBulkRestore',
   'afterBulkRestore',
   'beforeBulkUpdate',
   'afterBulkUpdate',
->>>>>>> 87bec358
   'beforeCount',
   'beforeFind',
   'beforeFindAfterExpandIncludeAll',
