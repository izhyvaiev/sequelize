import assert from 'node:assert';
import type { BelongsToAssociation } from './associations/index.js';
import { mayRunHook } from './hooks.js';
import type { ModelDefinition } from './model-definition.js';
import {
  assertHasPrimaryKey,
  assertHasWhereOptions,
  ensureOptionsAreImmutable,
  getBelongsToAssociationsWithTarget,
  getModelPkWhere,
  getPrimaryKeyValueOrThrow,
  setTransactionFromCls,
} from './model-internals.js';
import type { BulkDestroyOptions, CommonDestroyOptions, DestroyManyOptions } from './model-repository.types.js';
import { ManualOnDelete } from './model-repository.types.js';
import type { Model, Transactionable } from './model.js';
import { Op } from './operators.js';
import { EMPTY_ARRAY, EMPTY_OBJECT, shallowClonePojo } from './utils/object.js';

/**
 * The goal of this class is to become the new home of all the static methods that are currently present on the Model class,
 * as a way to enable a true Repository Mode for Sequelize.
 *
 * Currently, this class is not usable as a repository (due to having a dependency on ModelStatic), but as we migrate all of
 * Model to this class, we will be able to remove the dependency on ModelStatic, and make this class usable as a repository.
 *
 * See https://github.com/sequelize/sequelize/issues/15389 for more details.
 *
 * Unlike {@link ModelDefinition}, it's possible to have multiple different repositories for the same model (as users can provide their own implementation).
 */
export class ModelRepository<M extends Model = Model> {
  readonly #modelDefinition: ModelDefinition;

  constructor(modelDefinition: ModelDefinition) {
    this.#modelDefinition = modelDefinition;
  }

  get #sequelize() {
    return this.#modelDefinition.sequelize;
  }

  get #queryInterface() {
    return this.#sequelize.queryInterface;
  }

  async _UNSTABLE_destroy(
    instanceOrInstances: readonly M[] | M,
    options: DestroyManyOptions = EMPTY_OBJECT,
  ): Promise<number> {
    options = shallowClonePojo(options);
    options.manualOnDelete ??= ManualOnDelete.paranoid;

    assertHasPrimaryKey(this.#modelDefinition);
    setTransactionFromCls(options, this.#sequelize);

    const instances: M[] = Array.isArray(instanceOrInstances)
      ? [...instanceOrInstances]
      : [instanceOrInstances];
    if (instances.length === 0) {
      return 0;
    }

    options = ensureOptionsAreImmutable(options);

    if (mayRunHook('beforeDestroyMany', options.noHooks)) {
      await this.#modelDefinition.hooks.runAsync('beforeDestroyMany', instances, options);

      // in case the beforeDestroyMany hook removed all instances.
      if (instances.length === 0) {
        return 0;
      }
    }

    Object.freeze(instances);

    let result: number;
    const cascadingAssociations = this.#getCascadingDeleteAssociations(options);
    if (cascadingAssociations.length > 0 && !options.transaction) {
      result = await this.#sequelize.transaction(async transaction => {
        options.transaction = transaction;
        Object.freeze(options);

        return this.#destroyInternal(instances, cascadingAssociations, options);
      });
    } else {
      Object.freeze(options);
      result = await this.#destroyInternal(instances, cascadingAssociations, options);
    }

    if (mayRunHook('afterDestroyMany', options.noHooks)) {
      await this.#modelDefinition.hooks.runAsync('afterDestroyMany', instances, options, result);
    }

    return result;
  }

  async #destroyInternal(
    instances: readonly M[],
    cascadingAssociations: readonly BelongsToAssociation[],
    options: DestroyManyOptions,
  ): Promise<number> {
    if (cascadingAssociations.length > 0) {
      await this.#manuallyCascadeDestroy(instances, cascadingAssociations, options);
    }

    const isSoftDelete = !options.hardDelete && this.#modelDefinition.isParanoid();
    if (isSoftDelete) {
      // TODO: implement once updateMany is implemented - https://github.com/sequelize/sequelize/issues/4501
      throw new Error('ModelRepository#_UNSTABLE_destroy does not support paranoid deletion yet.');
    }

    const primaryKeys = this.#modelDefinition.primaryKeysAttributeNames;
    let where;
    if (instances.length === 1) {
      where = getModelPkWhere(instances[0], true)!;
    } else if (primaryKeys.size === 1 && !this.#modelDefinition.versionAttributeName) {
      const primaryKey: string = primaryKeys.values().next().value;

      const values = instances.map(instance => getPrimaryKeyValueOrThrow(instance, primaryKey));

      where = { [primaryKey]: values };
    } else {
      where = {
        // Ideally, we'd use tuple comparison here, but that's not supported by Sequelize yet.
        // It would look like this:
        // WHERE (id1, id2) IN ((1, 2), (3, 4))
        [Op.or]: instances.map(instance => getModelPkWhere(instance, true)!),
      };
    }

    const bulkDeleteOptions = {
      ...options,
      limit: null,
      where,
    };

    // DestroyManyOptions-specific options.
    delete bulkDeleteOptions.hardDelete;
    delete bulkDeleteOptions.noHooks;

    return this.#queryInterface.bulkDelete(this.#modelDefinition, bulkDeleteOptions);
  }

  async _UNSTABLE_bulkDestroy(options: BulkDestroyOptions) {
    options = shallowClonePojo(options);
    options.manualOnDelete ??= ManualOnDelete.paranoid;

    assertHasWhereOptions(options);
    setTransactionFromCls(options, this.#sequelize);

    // TODO: support "scope" option + default scope

    const modelDefinition = this.#modelDefinition;

    if (mayRunHook('_UNSTABLE_beforeBulkDestroy', options.noHooks)) {
      await modelDefinition.hooks.runAsync('_UNSTABLE_beforeBulkDestroy', options);
    }

    let result: number;
    const cascadingAssociations = this.#getCascadingDeleteAssociations(options);
    if (cascadingAssociations.length > 0 && !options.transaction) {
      result = await this.#sequelize.transaction(async transaction => {
        options.transaction = transaction;
        Object.freeze(options);

<<<<<<< HEAD
        return this.#bulkDestroyInternal(cascadingAssociations, options);
      });
    } else {
      Object.freeze(options);
      result = await this.#bulkDestroyInternal(cascadingAssociations, options);
    }

    if (mayRunHook('_UNSTABLE_afterBulkDestroy', options.noHooks)) {
      await modelDefinition.hooks.runAsync('_UNSTABLE_afterBulkDestroy', options, result);
=======
    if (mayRunHook('afterDestroyMany', optionsClone.noHooks)) {
      await this.#modelDefinition.hooks.runAsync(
        'afterDestroyMany',
        instances,
        optionsClone,
        result,
      );
>>>>>>> 87bec358
    }

    return result;
  }

  async #bulkDestroyInternal(
    cascadingAssociations: readonly BelongsToAssociation[],
    options: BulkDestroyOptions,
  ): Promise<number> {
    const modelDefinition = this.#modelDefinition;

    if (cascadingAssociations.length > 0) {
      // TODO: if we know this is the last cascade,
      //  we can avoid the fetch and call bulkDestroy directly instead of destroyMany.
      // TODO: only fetch the attributes that are referenced by a foreign key, not all attributes.
      const instances = await modelDefinition.model.findAll(options) as M[];

      await this.#manuallyCascadeDestroy(instances, cascadingAssociations, options);
    }

    const deletedAtAttributeName = modelDefinition.timestampAttributeNames.deletedAt;
    if (deletedAtAttributeName && !options.hardDelete) {
      throw new Error('ModelRepository#_UNSTABLE_bulkDestroy does not support paranoid deletion yet.');
      // const deletedAtAttribute = modelDefinition.attributes.getOrThrow(deletedAtAttributeName);

      // return this.#queryInterface.bulkUpdate(
      //   modelDefinition,
      //   pojo({
      //     [deletedAtAttributeName]: new Date(),
      //   }),
      //   and(
      //     {
      //       [deletedAtAttributeName]: deletedAtAttribute.defaultValue ?? null,
      //     },
      //     options.where,
      //   ),
      //   options,
      // );
    }

    return this.#queryInterface.bulkDelete(this.#modelDefinition, options);
  }

  #getCascadingDeleteAssociations(
    options: CommonDestroyOptions & Transactionable,
  ): readonly BelongsToAssociation[] {
    if (options.manualOnDelete === ManualOnDelete.none) {
      return EMPTY_ARRAY;
    }

    if (options.manualOnDelete === ManualOnDelete.paranoid && !options.hardDelete && this.#modelDefinition.isParanoid()) {
      return EMPTY_ARRAY;
    }

    const belongsToAssociations = getBelongsToAssociationsWithTarget(this.#modelDefinition.model);

    return belongsToAssociations.filter(association => {
      const source = association.source.modelDefinition;
      const foreignKey = source.physicalAttributes.getOrThrow(association.foreignKey);

      return (foreignKey.onDelete === 'CASCADE' || foreignKey.onDelete === 'SET NULL' || foreignKey.onDelete === 'SET DEFAULT');
    });
  }

  async #manuallyCascadeDestroy(
    instances: readonly M[],
    cascadingAssociations: readonly BelongsToAssociation[],
    options: CommonDestroyOptions & Transactionable,
  ) {
    assert(options.transaction, 'Handling ON DELETE in JavaScript requires a transaction.');

    const isSoftDelete = !options.hardDelete && this.#modelDefinition.isParanoid();

    await Promise.all(cascadingAssociations.map(async association => {
      const source = association.source.modelDefinition;
      const foreignKey = source.physicalAttributes.getOrThrow(association.foreignKey);

      switch (foreignKey.onDelete) {
        case 'CASCADE': {
          // Because the cascade can lead to further cascades,
          // we need to fetch the instances first to recursively destroy them.
          // TODO: if we know this is the last cascade,
          //  we can avoid the fetch and call bulkDestroy directly instead of destroyMany.
          // TODO: only fetch the attributes that are referenced by a foreign key, not all attributes.
          const associatedInstances = await source.model.findAll({
            transaction: options.transaction,
            connection: options.connection,
            where: {
              [association.foreignKey]: instances.map(instance => instance.get(association.targetKey)),
            },
          });

          if (associatedInstances.length === 0) {
            return;
          }

          if (isSoftDelete && !source.isParanoid()) {
            throw new Error(`Trying to soft delete model ${this.#modelDefinition.modelName}, but it is associated with a non-paranoid model, ${source.modelName}, through ${association.name} with onDelete: 'CASCADE'.
This would lead to an active record being associated with a deleted record.`);
          }

          await source.model.modelRepository._UNSTABLE_destroy(associatedInstances, options);

          return;
        }

        case 'SET NULL': {
          // TODO: implement once bulkUpdate is implemented
          throw new Error('Manual cascades do not support SET NULL yet.');
        }

        case 'SET DEFAULT': {
          // TODO: implement once bulkUpdate is implemented
          throw new Error('Manual cascades do not support SET DEFAULT yet.');
        }

        default:
          throw new Error(`Unexpected onDelete action: ${foreignKey.onDelete}`);
      }
    }));
  }

  // async save(instances: M[] | M): Promise<void> {}
  // async updateOne(instance: M, values: object, options: unknown): Promise<M> {}
  // async updateMany(data: Array<{ instance: M, values: object }>, options: unknown): Promise<M> {}
  // async updateMany(data: Array<{ where: object, values: object }>, options: unknown): Promise<M> {}
  // async restore(instances: M[] | M, options: unknown): Promise<number> {}
  // async bulkUpdate(options: unknown): Promise<M> {}
  // async bulkRestore(options: unknown): Promise<M> {}
}

const modelRepositories = new WeakMap<ModelDefinition, ModelRepository>();

export function getModelRepository(model: ModelDefinition): ModelRepository {
  let internals = modelRepositories.get(model);
  if (internals) {
    return internals;
  }

  internals = new ModelRepository(model);

  return internals;
}<|MERGE_RESOLUTION|>--- conflicted
+++ resolved
@@ -11,7 +11,11 @@
   getPrimaryKeyValueOrThrow,
   setTransactionFromCls,
 } from './model-internals.js';
-import type { BulkDestroyOptions, CommonDestroyOptions, DestroyManyOptions } from './model-repository.types.js';
+import type {
+  BulkDestroyOptions,
+  CommonDestroyOptions,
+  DestroyManyOptions,
+} from './model-repository.types.js';
 import { ManualOnDelete } from './model-repository.types.js';
 import type { Model, Transactionable } from './model.js';
 import { Op } from './operators.js';
@@ -163,7 +167,6 @@
         options.transaction = transaction;
         Object.freeze(options);
 
-<<<<<<< HEAD
         return this.#bulkDestroyInternal(cascadingAssociations, options);
       });
     } else {
@@ -173,15 +176,6 @@
 
     if (mayRunHook('_UNSTABLE_afterBulkDestroy', options.noHooks)) {
       await modelDefinition.hooks.runAsync('_UNSTABLE_afterBulkDestroy', options, result);
-=======
-    if (mayRunHook('afterDestroyMany', optionsClone.noHooks)) {
-      await this.#modelDefinition.hooks.runAsync(
-        'afterDestroyMany',
-        instances,
-        optionsClone,
-        result,
-      );
->>>>>>> 87bec358
     }
 
     return result;
@@ -197,14 +191,16 @@
       // TODO: if we know this is the last cascade,
       //  we can avoid the fetch and call bulkDestroy directly instead of destroyMany.
       // TODO: only fetch the attributes that are referenced by a foreign key, not all attributes.
-      const instances = await modelDefinition.model.findAll(options) as M[];
+      const instances = (await modelDefinition.model.findAll(options)) as M[];
 
       await this.#manuallyCascadeDestroy(instances, cascadingAssociations, options);
     }
 
     const deletedAtAttributeName = modelDefinition.timestampAttributeNames.deletedAt;
     if (deletedAtAttributeName && !options.hardDelete) {
-      throw new Error('ModelRepository#_UNSTABLE_bulkDestroy does not support paranoid deletion yet.');
+      throw new Error(
+        'ModelRepository#_UNSTABLE_bulkDestroy does not support paranoid deletion yet.',
+      );
       // const deletedAtAttribute = modelDefinition.attributes.getOrThrow(deletedAtAttributeName);
 
       // return this.#queryInterface.bulkUpdate(
@@ -232,7 +228,11 @@
       return EMPTY_ARRAY;
     }
 
-    if (options.manualOnDelete === ManualOnDelete.paranoid && !options.hardDelete && this.#modelDefinition.isParanoid()) {
+    if (
+      options.manualOnDelete === ManualOnDelete.paranoid &&
+      !options.hardDelete &&
+      this.#modelDefinition.isParanoid()
+    ) {
       return EMPTY_ARRAY;
     }
 
@@ -242,7 +242,11 @@
       const source = association.source.modelDefinition;
       const foreignKey = source.physicalAttributes.getOrThrow(association.foreignKey);
 
-      return (foreignKey.onDelete === 'CASCADE' || foreignKey.onDelete === 'SET NULL' || foreignKey.onDelete === 'SET DEFAULT');
+      return (
+        foreignKey.onDelete === 'CASCADE' ||
+        foreignKey.onDelete === 'SET NULL' ||
+        foreignKey.onDelete === 'SET DEFAULT'
+      );
     });
   }
 
@@ -255,53 +259,57 @@
 
     const isSoftDelete = !options.hardDelete && this.#modelDefinition.isParanoid();
 
-    await Promise.all(cascadingAssociations.map(async association => {
-      const source = association.source.modelDefinition;
-      const foreignKey = source.physicalAttributes.getOrThrow(association.foreignKey);
-
-      switch (foreignKey.onDelete) {
-        case 'CASCADE': {
-          // Because the cascade can lead to further cascades,
-          // we need to fetch the instances first to recursively destroy them.
-          // TODO: if we know this is the last cascade,
-          //  we can avoid the fetch and call bulkDestroy directly instead of destroyMany.
-          // TODO: only fetch the attributes that are referenced by a foreign key, not all attributes.
-          const associatedInstances = await source.model.findAll({
-            transaction: options.transaction,
-            connection: options.connection,
-            where: {
-              [association.foreignKey]: instances.map(instance => instance.get(association.targetKey)),
-            },
-          });
-
-          if (associatedInstances.length === 0) {
+    await Promise.all(
+      cascadingAssociations.map(async association => {
+        const source = association.source.modelDefinition;
+        const foreignKey = source.physicalAttributes.getOrThrow(association.foreignKey);
+
+        switch (foreignKey.onDelete) {
+          case 'CASCADE': {
+            // Because the cascade can lead to further cascades,
+            // we need to fetch the instances first to recursively destroy them.
+            // TODO: if we know this is the last cascade,
+            //  we can avoid the fetch and call bulkDestroy directly instead of destroyMany.
+            // TODO: only fetch the attributes that are referenced by a foreign key, not all attributes.
+            const associatedInstances = await source.model.findAll({
+              transaction: options.transaction,
+              connection: options.connection,
+              where: {
+                [association.foreignKey]: instances.map(instance =>
+                  instance.get(association.targetKey),
+                ),
+              },
+            });
+
+            if (associatedInstances.length === 0) {
+              return;
+            }
+
+            if (isSoftDelete && !source.isParanoid()) {
+              throw new Error(`Trying to soft delete model ${this.#modelDefinition.modelName}, but it is associated with a non-paranoid model, ${source.modelName}, through ${association.name} with onDelete: 'CASCADE'.
+This would lead to an active record being associated with a deleted record.`);
+            }
+
+            await source.model.modelRepository._UNSTABLE_destroy(associatedInstances, options);
+
             return;
           }
 
-          if (isSoftDelete && !source.isParanoid()) {
-            throw new Error(`Trying to soft delete model ${this.#modelDefinition.modelName}, but it is associated with a non-paranoid model, ${source.modelName}, through ${association.name} with onDelete: 'CASCADE'.
-This would lead to an active record being associated with a deleted record.`);
+          case 'SET NULL': {
+            // TODO: implement once bulkUpdate is implemented
+            throw new Error('Manual cascades do not support SET NULL yet.');
           }
 
-          await source.model.modelRepository._UNSTABLE_destroy(associatedInstances, options);
-
-          return;
+          case 'SET DEFAULT': {
+            // TODO: implement once bulkUpdate is implemented
+            throw new Error('Manual cascades do not support SET DEFAULT yet.');
+          }
+
+          default:
+            throw new Error(`Unexpected onDelete action: ${foreignKey.onDelete}`);
         }
-
-        case 'SET NULL': {
-          // TODO: implement once bulkUpdate is implemented
-          throw new Error('Manual cascades do not support SET NULL yet.');
-        }
-
-        case 'SET DEFAULT': {
-          // TODO: implement once bulkUpdate is implemented
-          throw new Error('Manual cascades do not support SET DEFAULT yet.');
-        }
-
-        default:
-          throw new Error(`Unexpected onDelete action: ${foreignKey.onDelete}`);
-      }
-    }));
+      }),
+    );
   }
 
   // async save(instances: M[] | M): Promise<void> {}
