--- conflicted
+++ resolved
@@ -68,371 +68,6 @@
  */
 export class Sequelize extends SequelizeTypeScript {
   /**
-<<<<<<< HEAD
-=======
-   * Instantiate sequelize with name of database, username and password.
-   *
-   * @example
-   * // without password / with blank password
-   * const sequelize = new Sequelize('database', 'username', null, {
-   *   dialect: 'mysql'
-   * })
-   *
-   * // with password and options
-   * const sequelize = new Sequelize('my_database', 'john', 'doe', {
-   *   dialect: 'postgres'
-   * })
-   *
-   * // with database, username, and password in the options object
-   * const sequelize = new Sequelize({ database, username, password, dialect: 'mssql' });
-   *
-   * // with uri
-   * const sequelize = new Sequelize('mysql://localhost:3306/database', {})
-   *
-   * // option examples
-   * const sequelize = new Sequelize('database', 'username', 'password', {
-   *   // the sql dialect of the database
-   *   // currently supported: 'mysql', 'sqlite', 'postgres', 'mssql'
-   *   dialect: 'mysql',
-   *
-   *   // custom host; default: localhost
-   *   host: 'my.server.tld',
-   *   // for postgres, you can also specify an absolute path to a directory
-   *   // containing a UNIX socket to connect over
-   *   // host: '/sockets/psql_sockets'.
-   *
-   *   // custom port; default: dialect default
-   *   port: 12345,
-   *
-   *   // custom protocol; default: 'tcp'
-   *   // postgres only, useful for Heroku
-   *   protocol: null,
-   *
-   *   // disable logging or provide a custom logging function; default: console.log
-   *   logging: false,
-   *
-   *   // you can also pass any dialect options to the underlying dialect library
-   *   // - default is empty
-   *   // - currently supported: 'mysql', 'postgres', 'mssql'
-   *   dialectOptions: {
-   *     socketPath: '/Applications/MAMP/tmp/mysql/mysql.sock',
-   *   },
-   *
-   *   // the storage engine for sqlite
-   *   // - default ':memory:'
-   *   storage: 'path/to/database.sqlite',
-   *
-   *   // disable inserting undefined values as NULL
-   *   // - default: false
-   *   omitNull: true,
-   *
-   *   // A flag that defines if connection should be over ssl or not
-   *   // - default: undefined
-   *   ssl: true,
-   *
-   *   // Specify options, which are used when sequelize.define is called.
-   *   // The following example:
-   *   //   define: { timestamps: false }
-   *   // is basically the same as:
-   *   //   Model.init(attributes, { timestamps: false });
-   *   //   sequelize.define(name, attributes, { timestamps: false });
-   *   // so defining the timestamps for each model will be not necessary
-   *   define: {
-   *     underscored: false,
-   *     freezeTableName: false,
-   *     charset: 'utf8',
-   *     dialectOptions: {
-   *       collate: 'utf8_general_ci'
-   *     },
-   *     timestamps: true
-   *   },
-   *
-   *   // similar for sync: you can define this to always force sync for models
-   *   sync: { force: true },
-   *
-   *   // pool configuration used to pool database connections
-   *   pool: {
-   *     max: 5,
-   *     idle: 30000,
-   *     acquire: 60000,
-   *   },
-   *
-   *   // isolation level of each transaction
-   *   // defaults to dialect default
-   *   isolationLevel: Transaction.ISOLATION_LEVELS.REPEATABLE_READ
-   * })
-   *
-   * @param {string}   [database] The name of the database
-   * @param {string}   [username=null] The username which is used to authenticate against the database.
-   * @param {string}   [password=null] The password which is used to authenticate against the database. Supports SQLCipher encryption for SQLite.
-   * @param {object}   [options={}] An object with options.
-   * @param {string}   [options.host='localhost'] The host of the relational database.
-   * @param {number}   [options.port] The port of the relational database.
-   * @param {string}   [options.username=null] The username which is used to authenticate against the database.
-   * @param {string}   [options.password=null] The password which is used to authenticate against the database.
-   * @param {string}   [options.database=null] The name of the database.
-   * @param {string}   [options.dialect] The dialect of the database you are connecting to. One of mysql, sqlite, db2, ibmi, snowflake, mariadb, mssql or a dialect class.
-   * @param {object}   [options.dialectOptions] An object of additional options, which are passed directly to the connection library
-   * @param {string}   [options.storage] Only used by sqlite. Defaults to ':memory:'
-   * @param {string}   [options.protocol='tcp'] The protocol of the relational database.
-   * @param {object}   [options.define={}] Default options for model definitions. See {@link Model.init}.
-   * @param {object}   [options.query={}] Default options for sequelize.query
-   * @param {string}   [options.schema=null] A schema to use
-   * @param {object}   [options.set={}] Default options for sequelize.set
-   * @param {object}   [options.sync={}] Default options for sequelize.sync
-   * @param {string}   [options.timezone='+00:00'] The timezone used when converting a date from the database into a JavaScript date. The timezone is also used to SET TIMEZONE when connecting to the server, to ensure that the result of NOW, CURRENT_TIMESTAMP and other time related functions have in the right timezone. For best cross platform performance use the format +/-HH:MM. Will also accept string versions of timezones supported by Intl.Locale (e.g. 'America/Los_Angeles'); this is useful to capture daylight savings time changes.
-   * @param {boolean}  [options.keepDefaultTimezone=false] A flag that defines if the default timezone is used to convert dates from the database.
-   * @param {number|null} [options.defaultTimestampPrecision] The precision for the `createdAt`/`updatedAt`/`deletedAt` DATETIME columns that Sequelize adds to models. Can be a number between 0 and 6, or null to use the default precision of the database. Defaults to 6.
-   * @param {string|boolean} [options.clientMinMessages='warning'] (Deprecated) The PostgreSQL `client_min_messages` session parameter. Set to `false` to not override the database's default.
-   * @param {boolean}  [options.standardConformingStrings=true] The PostgreSQL `standard_conforming_strings` session parameter. Set to `false` to not set the option. WARNING: Setting this to false may expose vulnerabilities and is not recommended!
-   * @param {Function} [options.logging=console.log] A function that gets executed every time Sequelize would log something. Function may receive multiple parameters but only first one is printed by `console.log`. To print all values use `(...msg) => console.log(msg)`
-   * @param {boolean}  [options.benchmark=false] Pass query execution time in milliseconds as second argument to logging function (options.logging).
-   * @param {string}   [options.queryLabel] A label to annotate queries in log output.
-   * @param {boolean}  [options.omitNull=false] A flag that defines if null values should be passed as values to CREATE/UPDATE SQL queries or not.
-   * @param {boolean}  [options.ssl=undefined] A flag that defines if connection should be over ssl or not
-   * @param {boolean}  [options.replication=false] Use read / write replication. To enable replication, pass an object, with two properties, read and write. Write should be an object (a single server for handling writes), and read an array of object (several servers to handle reads). Each read/write server can have the following properties: `host`, `port`, `username`, `password`, `database`.  Connection strings can be used instead of objects.
-   * @param {object}   [options.pool] sequelize connection pool configuration
-   * @param {number}   [options.pool.max=5] Maximum number of connection in pool
-   * @param {number}   [options.pool.min=0] Minimum number of connection in pool
-   * @param {number}   [options.pool.idle=10000] The maximum time, in milliseconds, that a connection can be idle before being released.
-   * @param {number}   [options.pool.acquire=60000] The maximum time, in milliseconds, that pool will try to get connection before throwing error
-   * @param {number}   [options.pool.evict=1000] The time interval, in milliseconds, after which sequelize-pool will remove idle connections.
-   * @param {Function} [options.pool.validate] A function that validates a connection. Called with client. The default function checks that client is an object, and that its state is not disconnected
-   * @param {number}   [options.pool.maxUses=Infinity] The number of times a connection can be used before discarding it for a replacement, [`used for eventual cluster rebalancing`](https://github.com/sequelize/sequelize-pool).
-   * @param {boolean}  [options.quoteIdentifiers=true] Set to `false` to make table names and attributes case-insensitive on Postgres and skip double quoting of them.  WARNING: Setting this to false may expose vulnerabilities and is not recommended!
-   * @param {string}   [options.transactionType='DEFERRED'] Set the default transaction type. See `Sequelize.Transaction.TYPES` for possible options. Sqlite only.
-   * @param {string}   [options.isolationLevel] Set the default transaction isolation level. See `Sequelize.Transaction.ISOLATION_LEVELS` for possible options.
-   * @param {object}   [options.retry] Set of flags that control when a query is automatically retried. Accepts all options for [`retry-as-promised`](https://github.com/mickhansen/retry-as-promised).
-   * @param {Array}    [options.retry.match] Only retry a query if the error matches one of these strings.
-   * @param {number}   [options.retry.max] How many times a failing query is automatically retried.  Set to 0 to disable retrying on SQL_BUSY error.
-   * @param {number}   [options.retry.timeout] Maximum duration, in milliseconds, to retry until an error is thrown.
-   * @param {number}   [options.retry.backoffBase=100] Initial backoff duration, in milliseconds.
-   * @param {number}   [options.retry.backoffExponent=1.1] Exponent to increase backoff duration after each retry.
-   * @param {Function} [options.retry.report] Function that is executed after each retry, called with a message and the current retry options.
-   * @param {string}   [options.retry.name='unknown'] Name used when composing error/reporting messages.
-   * @param {boolean}  [options.noTypeValidation=false] Run built-in type validators on insert and update, and select with where clause, e.g. validate that arguments passed to integer fields are integer-like.
-   * @param {object}   [options.hooks] An object of global hook functions that are called before and after certain lifecycle events. Global hooks will run after any model-specific hooks defined for the same event (See `Sequelize.Model.init()` for a list).  Additionally, `beforeConnect()`, `afterConnect()`, `beforeDisconnect()`, and `afterDisconnect()` hooks may be defined here.
-   * @param {boolean}  [options.minifyAliases=false] A flag that defines if aliases should be minified (mostly useful to avoid Postgres alias character limit of 64)
-   * @param {boolean}  [options.logQueryParameters=false] A flag that defines if show bind parameters in log.
-   */
-  constructor(database, username, password, options) {
-    super();
-
-    if (arguments.length === 1 && isPlainObject(database)) {
-      // new Sequelize({ ... options })
-      options = database;
-    } else if (
-      (arguments.length === 1 && typeof database === 'string') ||
-      (arguments.length === 2 && isPlainObject(username))
-    ) {
-      // new Sequelize(URI, { ... options })
-      options = username ? { ...username } : Object.create(null);
-
-      defaultsDeep(options, parseConnectionString(arguments[0]));
-    } else {
-      // new Sequelize(database, username, password, { ... options })
-      options = options ? { ...options } : Object.create(null);
-
-      defaults(options, {
-        database,
-        username,
-        password,
-      });
-    }
-
-    Sequelize.hooks.runSync('beforeInit', options);
-
-    // @ts-expect-error -- doesn't exist
-    if (options.pool === false) {
-      throw new Error('Support for pool:false was removed in v4.0');
-    }
-
-    this.options = {
-      dialect: null,
-      dialectOptions: Object.create(null),
-      host: 'localhost',
-      protocol: 'tcp',
-      define: {},
-      query: {},
-      sync: {},
-      timezone: '+00:00',
-      keepDefaultTimezone: false,
-      standardConformingStrings: true,
-      logging: console.debug,
-      omitNull: false,
-      replication: false,
-      ssl: undefined,
-      // TODO [>7]: remove this option
-      quoteIdentifiers: true,
-      hooks: {},
-      retry: {
-        max: 5,
-        match: ['SQLITE_BUSY: database is locked'],
-      },
-      transactionType: TransactionType.DEFERRED,
-      isolationLevel: null,
-      databaseVersion: null,
-      noTypeValidation: false,
-      benchmark: false,
-      minifyAliases: false,
-      logQueryParameters: false,
-      disableClsTransactions: false,
-      defaultTransactionNestMode: TransactionNestMode.reuse,
-      defaultTimestampPrecision: 6,
-      nullJsonStringification: 'json',
-      ...options,
-      pool: defaults(options.pool || {}, {
-        max: 5,
-        min: 0,
-        idle: 10_000,
-        acquire: 60_000,
-        evict: 1000,
-      }),
-    };
-
-    // TODO: remove & assign property directly once this constructor has been migrated to the SequelizeTypeScript class
-    if (!this.options.disableClsTransactions) {
-      this._setupTransactionCls();
-    }
-
-    //     if (this.options.define.hooks) {
-    //       throw new Error(`The "define" Sequelize option cannot be used to add hooks to all models. Please remove the "hooks" property from the "define" option you passed to the Sequelize constructor.
-    // Instead of using this option, you can listen to the same event on all models by adding the listener to the Sequelize instance itself, since all model hooks are forwarded to the Sequelize instance.`);
-    //     }
-
-    if (this.options.logging === true) {
-      Deprecations.noTrueLogging();
-      this.options.logging = console.debug;
-    }
-
-    if (this.options.quoteIdentifiers === false) {
-      Deprecations.alwaysQuoteIdentifiers();
-    }
-
-    if (options.hooks) {
-      this.hooks.addListeners(options.hooks);
-    }
-
-    // ==========================================
-    //  REPLICATION CONFIG NORMALIZATION
-    // ==========================================
-
-    if (!this.options.dialect) {
-      throw new Error('Dialect needs to be explicitly supplied as of v4.0.0');
-    }
-
-    const DialectClass = isString(this.options.dialect)
-      ? importDialect(this.options.dialect)
-      : this.options.dialect;
-
-    // TODO: credential resolution should be done in the dialect itself
-    if (!this.options.port) {
-      this.options.port = DialectClass.getDefaultPort();
-    } else {
-      this.options.port = Number(this.options.port);
-    }
-
-    const connectionConfig = {
-      database: this.options.database,
-      username: this.options.username,
-      password: this.options.password || null,
-      host: this.options.host,
-      port: this.options.port,
-      protocol: this.options.protocol,
-      ssl: this.options.ssl,
-      dialectOptions: this.options.dialectOptions,
-    };
-
-    if (!this.options.replication) {
-      this.options.replication = Object.create(null);
-    }
-
-    // Convert replication connection strings to objects
-    if (isString(this.options.replication.write)) {
-      this.options.replication.write = parseConnectionString(this.options.replication.write);
-    }
-
-    // Map main connection config
-    this.options.replication.write = defaults(
-      this.options.replication.write ?? {},
-      connectionConfig,
-    );
-    this.options.replication.write.port = Number(this.options.replication.write.port);
-
-    if (!this.options.replication.read) {
-      this.options.replication.read = [];
-    } else if (!Array.isArray(this.options.replication.read)) {
-      this.options.replication.read = [this.options.replication.read];
-    }
-
-    this.options.replication.read = this.options.replication.read.map(readEntry => {
-      if (isString(readEntry)) {
-        readEntry = parseConnectionString(readEntry);
-      }
-
-      readEntry.port = Number(readEntry.port);
-
-      // Apply defaults to each read config
-      return defaults(readEntry, connectionConfig);
-    });
-
-    // ==========================================
-    //  CONFIG
-    // ==========================================
-
-    this.config = {
-      ...connectionConfig,
-      pool: this.options.pool,
-      replication: this.options.replication,
-      keepDefaultTimezone: this.options.keepDefaultTimezone,
-    };
-
-    // TODO: remove dialect options from this.options
-    // TODO: throw if any provided option is neither a dialect option nor a sequelize option
-    const dialectOptionNames = DialectClass.getSupportedOptions();
-    const pickedDialectOptions = pick(this.options, dialectOptionNames);
-
-    this.dialect = new DialectClass(this, pickedDialectOptions);
-
-    if ('dialectModulePath' in this.options) {
-      throw new Error(
-        'The "dialectModulePath" option has been removed, as it is not compatible with bundlers. Please refer to the documentation of your dialect at https://sequelize.org to learn about the alternative.',
-      );
-    }
-
-    if ('dialectModule' in this.options) {
-      throw new Error(
-        'The "dialectModule" option has been replaced with an equivalent option specific to your dialect. Please refer to the documentation of your dialect at https://sequelize.org to learn about the alternative.',
-      );
-    }
-
-    if ('typeValidation' in options) {
-      throw new Error(
-        'The typeValidation has been renamed to noTypeValidation, and is false by default',
-      );
-    }
-
-    if (!this.dialect.supports.globalTimeZoneConfig && this.options.timezone !== '+00:00') {
-      throw new Error(
-        `Setting a custom timezone is not supported by ${this.dialect.name}, dates are always returned as UTC. Please remove the custom timezone option.`,
-      );
-    }
-
-    if (this.options.operatorsAliases) {
-      throw new Error(
-        'String based operators have been removed. Please use Symbol operators, read more at https://sequelize.org/docs/v7/core-concepts/model-querying-basics/#deprecated-operator-aliases',
-      );
-    }
-
-    if (options.models) {
-      this.addModels(options.models);
-    }
-
-    Sequelize.hooks.runSync('afterInit', this);
-  }
-
-  /**
->>>>>>> 1a6d01cb
    * Returns the specified dialect.
    *
    * @returns {string} The specified dialect.
