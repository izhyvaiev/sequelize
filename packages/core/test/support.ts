--- conflicted
+++ resolved
@@ -1,4 +1,4 @@
-import type { Dialect, Options } from '@sequelize/core';
+import type { AbstractDialect, Dialect, Options } from '@sequelize/core';
 import { Sequelize } from '@sequelize/core';
 import { isNodeError } from '@sequelize/core/_non-semver-use-at-your-own-risk_/utils/check.js';
 import chai from 'chai';
@@ -12,11 +12,6 @@
 import path from 'node:path';
 import { inspect, isDeepStrictEqual } from 'node:util';
 import sinonChai from 'sinon-chai';
-<<<<<<< HEAD
-import { Sequelize } from '@sequelize/core';
-import type { AbstractDialect, Dialect, Options } from '@sequelize/core';
-=======
->>>>>>> 87bec358
 import { Config } from './config/config';
 
 const expect = chai.expect;
@@ -286,7 +281,11 @@
   }
 }
 
-function assertMatchesExpectation<V>(result: V, expectation: V | Expectation<V>, isDefault: boolean): void {
+function assertMatchesExpectation<V>(
+  result: V,
+  expectation: V | Expectation<V>,
+  isDefault: boolean,
+): void {
   if (expectation instanceof Expectation) {
     expectation.assert(result, isDefault);
   } else {
@@ -326,8 +325,9 @@
   }
 
   assert(value: string | readonly string[], isDefault: boolean) {
-    expect(this.#prepareSql(value, false))
-      .to.deep.equal(this.#prepareSql(this.#sql, isDefault || this.#options?.genericQuotes === true));
+    expect(this.#prepareSql(value, false)).to.deep.equal(
+      this.#prepareSql(this.#sql, isDefault || this.#options?.genericQuotes === true),
+    );
   }
 }
 
@@ -439,14 +439,7 @@
   if (combinedExpectations.has(usedExpectationName) && typeof expectation === 'string') {
     // replace [...] with the proper quote character for the dialect
     // except for ARRAY[...]
-<<<<<<< HEAD
     expectation = replaceGenericIdentifierQuotes(expectation, dialect);
-=======
-    expectation = expectation.replaceAll(
-      /(?<!ARRAY)\[([^\]]+)]/g,
-      `${dialect.TICK_CHAR_LEFT}$1${dialect.TICK_CHAR_RIGHT}`,
-    );
->>>>>>> 87bec358
     if (dialect.name === 'ibmi') {
       expectation = expectation.trim().replace(/;$/, '');
     }
@@ -491,7 +484,10 @@
 }
 
 function replaceGenericIdentifierQuotes(sql: string, dialect: AbstractDialect): string {
-  return sql.replaceAll(/(?<!ARRAY)\[([^\]]+)]/g, `${dialect.TICK_CHAR_LEFT}$1${dialect.TICK_CHAR_RIGHT}`);
+  return sql.replaceAll(
+    /(?<!ARRAY)\[([^\]]+)]/g,
+    `${dialect.TICK_CHAR_LEFT}$1${dialect.TICK_CHAR_RIGHT}`,
+  );
 }
 
 export function rand() {
