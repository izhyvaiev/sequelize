'use strict';

import { defaultValueSchemable } from '../../utils/query-builder-utils';
import { ENUM } from './data-types';
import { rejectInvalidOptions } from '../../utils';
import {
  CREATE_DATABASE_QUERY_SUPPORTABLE_OPTION,
  CREATE_SCHEMA_QUERY_SUPPORTABLE_OPTION,
} from '../abstract/query-generator';

const Utils = require('../../utils');
const util = require('util');
const DataTypes = require('../../data-types');
const { AbstractQueryGenerator } = require('../abstract/query-generator');
const semver = require('semver');
const _ = require('lodash');

/**
 * list of reserved words in PostgreSQL 10
 * source: https://www.postgresql.org/docs/10/static/sql-keywords-appendix.html
 *
 * @private
 */
const POSTGRES_RESERVED_WORDS = 'all,analyse,analyze,and,any,array,as,asc,asymmetric,authorization,binary,both,case,cast,check,collate,collation,column,concurrently,constraint,create,cross,current_catalog,current_date,current_role,current_schema,current_time,current_timestamp,current_user,default,deferrable,desc,distinct,do,else,end,except,false,fetch,for,foreign,freeze,from,full,grant,group,having,ilike,in,initially,inner,intersect,into,is,isnull,join,lateral,leading,left,like,limit,localtime,localtimestamp,natural,not,notnull,null,offset,on,only,or,order,outer,overlaps,placing,primary,references,returning,right,select,session_user,similar,some,symmetric,table,tablesample,then,to,trailing,true,union,unique,user,using,variadic,verbose,when,where,window,with'.split(',');

const CREATE_DATABASE_SUPPORTED_OPTIONS = new Set(['encoding', 'collate', 'ctype', 'template']);
const CREATE_SCHEMA_SUPPORTED_OPTIONS = new Set([]);

export class PostgresQueryGenerator extends AbstractQueryGenerator {
  setSearchPath(searchPath) {
    return `SET search_path to ${searchPath};`;
  }

  createDatabaseQuery(databaseName, options) {
    if (options) {
      rejectInvalidOptions(
        'createDatabaseQuery',
        this.dialect.name,
        CREATE_DATABASE_QUERY_SUPPORTABLE_OPTION,
        CREATE_DATABASE_SUPPORTED_OPTIONS,
        options,
      );
    }

    const quotedDatabaseName = this.quoteIdentifier(databaseName);
    const encoding = options?.encoding ? ` ENCODING = ${this.escape(options.encoding)}` : '';
    const collation = options?.collate ? ` LC_COLLATE = ${this.escape(options.collate)}` : '';
    const ctype = options?.ctype ? ` LC_CTYPE = ${this.escape(options.ctype)}` : '';
    const template = options?.template ? ` TEMPLATE = ${this.escape(options.template)}` : '';

    return `CREATE DATABASE ${quotedDatabaseName}${encoding}${collation}${ctype}${template};`;
  }

  dropDatabaseQuery(databaseName) {
    return `DROP DATABASE IF EXISTS ${this.quoteIdentifier(databaseName)};`;
  }

  listDatabasesQuery() {
    return `SELECT datname AS name FROM pg_database;`;
  }

  createSchemaQuery(schema, options) {
    if (options) {
      rejectInvalidOptions(
        'createSchemaQuery',
        this.dialect.name,
        CREATE_SCHEMA_QUERY_SUPPORTABLE_OPTION,
        CREATE_SCHEMA_SUPPORTED_OPTIONS,
        options,
      );
    }

    return `CREATE SCHEMA IF NOT EXISTS ${this.quoteIdentifier(schema)};`;
  }

  dropSchemaQuery(schema) {
    return `DROP SCHEMA IF EXISTS ${this.quoteIdentifier(schema)} CASCADE;`;
  }

  listSchemasQuery(options) {
    const schemasToSkip = ['information_schema', 'public'];
    if (options?.skip) {
      schemasToSkip.push(...options.skip);
    }

    return `SELECT schema_name FROM information_schema.schemata WHERE schema_name !~ E'^pg_' AND schema_name NOT IN (${schemasToSkip.map(schema => this.escape(schema)).join(', ')});`;
  }

  versionQuery() {
    return 'SHOW SERVER_VERSION';
  }

  createTableQuery(tableName, attributes, options) {
    options = { ...options };

    const attrStr = [];
    let comments = '';
    let columnComments = '';

    const quotedTable = this.quoteTable(tableName);

    if (options.comment && typeof options.comment === 'string') {
      comments += `; COMMENT ON TABLE ${quotedTable} IS ${this.escape(options.comment)}`;
    }

    for (const attr in attributes) {
      const quotedAttr = this.quoteIdentifier(attr);
      const i = attributes[attr].indexOf('COMMENT ');
      if (i !== -1) {
        // Move comment to a separate query
        const escapedCommentText = this.escape(attributes[attr].slice(Math.max(0, i + 8)));
        columnComments += `; COMMENT ON COLUMN ${quotedTable}.${quotedAttr} IS ${escapedCommentText}`;
        attributes[attr] = attributes[attr].slice(0, Math.max(0, i));
      }

      const dataType = this.dataTypeMapping(tableName, attr, attributes[attr]);
      attrStr.push(`${quotedAttr} ${dataType}`);
    }

    let attributesClause = attrStr.join(', ');

    if (options.uniqueKeys) {
      _.each(options.uniqueKeys, (columns, indexName) => {
        if (columns.customIndex) {
          if (typeof indexName !== 'string') {
            indexName = Utils.generateIndexName(tableName, columns);
          }

          attributesClause += `, CONSTRAINT ${
            this.quoteIdentifier(indexName)
          } UNIQUE (${
            columns.fields.map(field => this.quoteIdentifier(field)).join(', ')
          })`;
        }
      });
    }

    const pks = _.reduce(attributes, (acc, attribute, key) => {
      if (attribute.includes('PRIMARY KEY')) {
        acc.push(this.quoteIdentifier(key));
      }

      return acc;
    }, []).join(',');

    if (pks.length > 0) {
      attributesClause += `, PRIMARY KEY (${pks})`;
    }

    return `CREATE TABLE IF NOT EXISTS ${quotedTable} (${attributesClause})${comments}${columnComments};`;
  }

  dropTableQuery(tableName, options = {}) {
    tableName = this.extractTableDetails(tableName, options);

    return `DROP TABLE IF EXISTS ${this.quoteTable(tableName)}${options.cascade ? ' CASCADE' : ''};`;
  }

  showTablesQuery() {
    const schema = this.options.schema || 'public';

    return `SELECT table_name FROM information_schema.tables WHERE table_schema = ${this.escape(schema)} AND table_type LIKE '%TABLE' AND table_name != 'spatial_ref_sys';`;
  }

  tableExistsQuery(tableName) {
    const table = tableName.tableName || tableName;
    const schema = tableName.schema || 'public';

    return `SELECT table_name FROM information_schema.tables WHERE table_schema = ${this.escape(schema)} AND table_name = ${this.escape(table)}`;
  }

  describeTableQuery(tableName, schema) {
    schema = schema || this.options.schema || 'public';

    return 'SELECT '
      + 'pk.constraint_type as "Constraint",'
      + 'c.column_name as "Field", '
      + 'c.column_default as "Default",'
      + 'c.is_nullable as "Null", '
      + '(CASE WHEN c.udt_name = \'hstore\' THEN c.udt_name ELSE c.data_type END) || (CASE WHEN c.character_maximum_length IS NOT NULL THEN \'(\' || c.character_maximum_length || \')\' ELSE \'\' END) as "Type", '
      + '(SELECT array_agg(e.enumlabel) FROM pg_catalog.pg_type t JOIN pg_catalog.pg_enum e ON t.oid=e.enumtypid WHERE t.typname=c.udt_name) AS "special", '
      + '(SELECT pgd.description FROM pg_catalog.pg_statio_all_tables AS st INNER JOIN pg_catalog.pg_description pgd on (pgd.objoid=st.relid) WHERE c.ordinal_position=pgd.objsubid AND c.table_name=st.relname) AS "Comment" '
      + 'FROM information_schema.columns c '
      + 'LEFT JOIN (SELECT tc.table_schema, tc.table_name, '
      + 'cu.column_name, tc.constraint_type '
      + 'FROM information_schema.TABLE_CONSTRAINTS tc '
      + 'JOIN information_schema.KEY_COLUMN_USAGE  cu '
      + 'ON tc.table_schema=cu.table_schema and tc.table_name=cu.table_name '
      + 'and tc.constraint_name=cu.constraint_name '
      + 'and tc.constraint_type=\'PRIMARY KEY\') pk '
      + 'ON pk.table_schema=c.table_schema '
      + 'AND pk.table_name=c.table_name '
      + 'AND pk.column_name=c.column_name '
      + `WHERE c.table_name = ${this.escape(tableName)} AND c.table_schema = ${this.escape(schema)}`;
  }

  /**
   * Check whether the statmement is json function or simple path
   *
   * @param   {string}  stmt  The statement to validate
   * @returns {boolean}       true if the given statement is json function
   * @throws  {Error}         throw if the statement looks like json function but has invalid token
   */
  _checkValidJsonStatement(stmt) {
    if (typeof stmt !== 'string') {
      return false;
    }

    // https://www.postgresql.org/docs/current/static/functions-json.html
    const jsonFunctionRegex = /^\s*((?:[a-z]+_){0,2}jsonb?(?:_[a-z]+){0,2})\([^)]*\)/i;
    const jsonOperatorRegex = /^\s*(->>?|#>>?|@>|<@|\?[&|]?|\|{2}|#-)/i;
    const tokenCaptureRegex = /^\s*((?:(["'`])(?:(?!\2).|\2{2})*\2)|[\s\w]+|[()+,.;-])/i;

    let currentIndex = 0;
    let openingBrackets = 0;
    let closingBrackets = 0;
    let hasJsonFunction = false;
    let hasInvalidToken = false;

    while (currentIndex < stmt.length) {
      const string = stmt.slice(currentIndex);
      const functionMatches = jsonFunctionRegex.exec(string);
      if (functionMatches) {
        currentIndex += functionMatches[0].indexOf('(');
        hasJsonFunction = true;
        continue;
      }

      const operatorMatches = jsonOperatorRegex.exec(string);
      if (operatorMatches) {
        currentIndex += operatorMatches[0].length;
        hasJsonFunction = true;
        continue;
      }

      const tokenMatches = tokenCaptureRegex.exec(string);
      if (tokenMatches) {
        const capturedToken = tokenMatches[1];
        if (capturedToken === '(') {
          openingBrackets++;
        } else if (capturedToken === ')') {
          closingBrackets++;
        } else if (capturedToken === ';') {
          hasInvalidToken = true;
          break;
        }

        currentIndex += tokenMatches[0].length;
        continue;
      }

      break;
    }

    // Check invalid json statement
    hasInvalidToken |= openingBrackets !== closingBrackets;
    if (hasJsonFunction && hasInvalidToken) {
      throw new Error(`Invalid json statement: ${stmt}`);
    }

    // return true if the statement has valid json function
    return hasJsonFunction;
  }

  handleSequelizeMethod(smth, tableName, factory, options, prepend) {
    if (smth instanceof Utils.Json) {
      // Parse nested object
      if (smth.conditions) {
        const conditions = this.parseConditionObject(smth.conditions).map(condition => `${this.jsonPathExtractionQuery(condition.path[0], _.tail(condition.path))} = '${condition.value}'`);

        return conditions.join(' AND ');
      }

      if (smth.path) {
        let str;

        // Allow specifying conditions using the postgres json syntax
        if (this._checkValidJsonStatement(smth.path)) {
          str = smth.path;
        } else {
          // Also support json property accessors
          const paths = _.toPath(smth.path);
          const column = paths.shift();
          str = this.jsonPathExtractionQuery(column, paths);
        }

        if (smth.value) {
          str += util.format(' = %s', this.escape(smth.value));
        }

        return str;
      }
    }

    return super.handleSequelizeMethod.call(this, smth, tableName, factory, options, prepend);
  }

  addColumnQuery(table, key, attribute, options) {
    options = options || {};

    const dbDataType = this.attributeToSQL(attribute, { context: 'addColumn', table, key });
    const dataType = attribute.type || attribute;
    const definition = this.dataTypeMapping(table, key, dbDataType);
    const quotedKey = this.quoteIdentifier(key);
    const quotedTable = this.quoteTable(this.extractTableDetails(table));
    const ifNotExists = options.ifNotExists ? ' IF NOT EXISTS' : '';

    let query = `ALTER TABLE ${quotedTable} ADD COLUMN ${ifNotExists} ${quotedKey} ${definition};`;

    if (dataType instanceof DataTypes.ENUM) {
      query = this.pgEnum(table, key, dataType) + query;
    } else if (dataType instanceof DataTypes.ARRAY && dataType.options.type instanceof DataTypes.ENUM) {
      query = this.pgEnum(table, key, dataType.options.type) + query;
    }

    return query;
  }

  removeColumnQuery(tableName, attributeName, options) {
    options = options || {};

    const quotedTableName = this.quoteTable(this.extractTableDetails(tableName));
    const quotedAttributeName = this.quoteIdentifier(attributeName);
    const ifExists = options.ifExists ? ' IF EXISTS' : '';

    return `ALTER TABLE ${quotedTableName} DROP COLUMN ${ifExists} ${quotedAttributeName};`;
  }

  renameColumnQuery(tableName, attrBefore, attributes) {

    const attrString = [];

    for (const attributeName in attributes) {
      attrString.push(`${this.quoteIdentifier(attrBefore)} TO ${this.quoteIdentifier(attributeName)}`);
    }

    return `ALTER TABLE ${this.quoteTable(tableName)} RENAME COLUMN ${attrString.join(', ')};`;
  }

  fn(fnName, tableName, parameters, body, returns, language) {
    fnName = fnName || 'testfunc';
    language = language || 'plpgsql';
    returns = returns ? `RETURNS ${returns}` : '';
    parameters = parameters || '';

    return `CREATE OR REPLACE FUNCTION pg_temp.${fnName}(${parameters}) ${returns} AS $func$ BEGIN ${body} END; $func$ LANGUAGE ${language}; SELECT * FROM pg_temp.${fnName}();`;
  }

  truncateTableQuery(tableName, options = {}) {
    return [
      `TRUNCATE ${this.quoteTable(tableName)}`,
      options.restartIdentity ? ' RESTART IDENTITY' : '',
      options.cascade ? ' CASCADE' : '',
    ].join('');
  }

  deleteQuery(tableName, where, options = {}, model) {
    const table = this.quoteTable(tableName);
    let whereClause = this.getWhereConditions(where, null, model, options);
    const limit = options.limit ? ` LIMIT ${this.escape(options.limit, undefined, _.pick(options, ['replacements', 'bind']))}` : '';
    let primaryKeys = '';
    let primaryKeysSelection = '';

    if (whereClause) {
      whereClause = ` WHERE ${whereClause}`;
    }

    if (options.limit) {
      if (!model) {
        throw new Error('Cannot LIMIT delete without a model.');
      }

      const pks = Object.values(model.primaryKeys).map(pk => this.quoteIdentifier(pk.field)).join(',');

      primaryKeys = model.primaryKeyAttributes.length > 1 ? `(${pks})` : pks;
      primaryKeysSelection = pks;

      return `DELETE FROM ${table} WHERE ${primaryKeys} IN (SELECT ${primaryKeysSelection} FROM ${table}${whereClause}${limit})`;
    }

    return `DELETE FROM ${table}${whereClause}`;
  }

  showIndexesQuery(tableName) {
    let schemaJoin = '';
    let schemaWhere = '';
    if (typeof tableName !== 'string') {
      schemaJoin = ', pg_namespace s';
      schemaWhere = ` AND s.oid = t.relnamespace AND s.nspname = '${tableName.schema}'`;
      tableName = tableName.tableName;
    }

    // This is ARCANE!
    return 'SELECT i.relname AS name, ix.indisprimary AS primary, ix.indisunique AS unique, ix.indkey AS indkey, '
      + 'array_agg(a.attnum) as column_indexes, array_agg(a.attname) AS column_names, pg_get_indexdef(ix.indexrelid) '
      + `AS definition FROM pg_class t, pg_class i, pg_index ix, pg_attribute a${schemaJoin} `
      + 'WHERE t.oid = ix.indrelid AND i.oid = ix.indexrelid AND a.attrelid = t.oid AND '
      + `t.relkind = 'r' and t.relname = '${tableName}'${schemaWhere} `
      + 'GROUP BY i.relname, ix.indexrelid, ix.indisprimary, ix.indisunique, ix.indkey ORDER BY i.relname;';
  }

  showConstraintsQuery(tableName) {
    // Postgres converts camelCased alias to lowercase unless quoted
    return [
      'SELECT constraint_catalog AS "constraintCatalog",',
      'constraint_schema AS "constraintSchema",',
      'constraint_name AS "constraintName",',
      'table_catalog AS "tableCatalog",',
      'table_schema AS "tableSchema",',
      'table_name AS "tableName",',
      'constraint_type AS "constraintType",',
      'is_deferrable AS "isDeferrable",',
      'initially_deferred AS "initiallyDeferred"',
      'from INFORMATION_SCHEMA.table_constraints',
      `WHERE table_name='${tableName}';`,
    ].join(' ');
  }

  removeIndexQuery(tableName, indexNameOrAttributes, options) {
    let indexName = indexNameOrAttributes;

    if (typeof indexName !== 'string') {
      indexName = Utils.generateIndexName(tableName, { fields: indexNameOrAttributes });
    }

    return [
      'DROP INDEX',
      options && options.concurrently && 'CONCURRENTLY',
      `IF EXISTS ${this.quoteIdentifiers(indexName)}`,
    ].filter(Boolean).join(' ');
  }

  addLimitAndOffset(options) {
    let fragment = '';
    if (options.limit != null) {
      fragment += ` LIMIT ${this.escape(options.limit, undefined, options)}`;
    }

    if (options.offset) {
      fragment += ` OFFSET ${this.escape(options.offset, undefined, options)}`;
    }

    return fragment;
  }

  changeColumnsQuery(tableOrModel, columnDefinitions) {
    const sql = super.changeColumnsQuery(tableOrModel, columnDefinitions);

    columnDefinitions = _.mapValues(columnDefinitions, attribute => this.sequelize.normalizeAttribute(attribute));
    const tableName = this.extractTableDetails(tableOrModel);

    const out = [];
    if (sql) {
      out.push(sql);
    }

    for (const [columnName, columnDef] of Object.entries(columnDefinitions)) {
      if ('comment' in columnDef) {
        if (columnDef.comment == null) {
          out.push(`COMMENT ON COLUMN ${this.quoteTable(tableName)}.${this.quoteIdentifier(columnName)} IS NULL;`);
        } else {
          out.push(`COMMENT ON COLUMN ${this.quoteTable(tableName)}.${this.quoteIdentifier(columnName)} IS ${this.escape(columnDef.comment)};`);
        }
      }

      if (columnDef.autoIncrement) {
        out.unshift(`CREATE SEQUENCE IF NOT EXISTS ${this.quoteIdentifier(this.#nameSequence(tableName.tableName, columnName))} OWNED BY ${this.quoteTable(tableName)}.${this.quoteIdentifier(columnName)};`);
      }

      if (
        columnDef.type instanceof DataTypes.ENUM
        || columnDef.type instanceof DataTypes.ARRAY && columnDef.type.type instanceof DataTypes.ENUM
      ) {
        const existingEnumName = Utils.addTicks(Utils.generateEnumName(tableName.tableName, columnName), '"');
        const tmpEnumName = Utils.addTicks(Utils.generateEnumName(tableName.tableName, columnName, { replacement: true }), '"');

        // create enum under a temporary name
        out.unshift(this.pgEnum(tableName, columnName, columnDef, { enumName: tmpEnumName }));

        // rename new enum & drop old one
        out.push(
          this.pgEnumDrop(tableName, columnName),
          `ALTER TYPE ${this.quoteIdentifier(tableName.schema)}.${tmpEnumName} RENAME TO ${existingEnumName};`,
        );
      }
    }

    return out.join(' ');
  }

  // used by changeColumnsQuery
  _attributeToChangeColumn(tableName, columnName, columnDefinition) {
    const sql = [];

    const {
      type, allowNull, unique,
      autoIncrement, autoIncrementIdentity,
      defaultValue, dropDefaultValue,
      references, onUpdate, onDelete,
    } = columnDefinition;

    if (type !== undefined) {
      let typeSql;
      if (
        columnDefinition.type instanceof DataTypes.ENUM
        || columnDefinition.type instanceof DataTypes.ARRAY && columnDefinition.type.type instanceof DataTypes.ENUM
      ) {
        const enumName = this.pgEnumName(tableName, columnName, { replacement: true });

        // cast enum to text to enum, because postgres won't let you cast from enum to enum
        typeSql = `${enumName} USING (${this.quoteIdentifier(columnName)}::text::${enumName})`;
      } else {
        typeSql = this.attributeTypeToSql(columnDefinition);
      }

      sql.push(`ALTER COLUMN ${this.quoteIdentifier(columnName)} TYPE ${typeSql}`);
    }

    if (allowNull !== undefined) {
      sql.push(`ALTER COLUMN ${this.quoteIdentifier(columnName)} ${columnDefinition.allowNull ? 'DROP' : 'SET'} NOT NULL`);
    }

    if (defaultValue !== undefined) {
      sql.push(`ALTER COLUMN ${this.quoteIdentifier(columnName)} SET DEFAULT ${this.escape(columnDefinition.defaultValue, columnDefinition)}`);
    }

    if (dropDefaultValue) {
      sql.push(`ALTER COLUMN ${this.quoteIdentifier(columnName)} DROP DEFAULT`);
    }

    if (autoIncrement !== undefined) {
      if (columnDefinition.autoIncrement) {
        // The sequence needs to be created, it is done as part of changeColumnsQuery
        sql.push(`ALTER COLUMN ${this.quoteIdentifier(columnName)} SET DEFAULT nextval(${this.escape(this.#nameSequence(tableName.tableName, columnName))}::regclass)`);
      } else if (!('defaultValue' in columnDefinition)) {
        // we only drop this default if defaultValue is not specified, otherwise the defaultValue takes priority
        sql.push(`ALTER COLUMN ${this.quoteIdentifier(columnName)} DROP DEFAULT`);
      }
    }

    if (autoIncrementIdentity !== undefined) {
      if (columnDefinition.autoIncrementIdentity) {
        sql.push(`ALTER COLUMN ${this.quoteIdentifier(columnName)} ADD GENERATED BY DEFAULT AS IDENTITY`);
      } else {
        sql.push(`ALTER COLUMN ${this.quoteIdentifier(columnName)} DROP GENERATED BY DEFAULT`);
      }
    }

    // only 'true' is accepted for unique in changeColumns, because they're single column uniques.
    // more complex uniques use addIndex and removing a unique uses removeIndex
    if (unique === true) {
      const uniqueName = Utils.generateIndexName(tableName.tableName, {
        fields: [columnName],
        unique: true,
      });

      sql.push(`ADD CONSTRAINT ${this.quoteIdentifier(uniqueName)} UNIQUE (${this.quoteIdentifier(columnName)})`);
    }

    if (references !== undefined) {
      const targetTable = this.extractTableDetails(references.model);

      let fkSql = `ADD FOREIGN KEY (${this.quoteIdentifier(columnName)}) REFERENCES ${this.quoteTable(targetTable)}(${this.quoteIdentifier(references.key)})`;

      if (onUpdate) {
        fkSql += ` ON UPDATE ${onUpdate}`;
      }

      if (onDelete) {
        fkSql += ` ON DELETE ${onDelete}`;
      }

      if (references.deferrable) {
        const deferrable = typeof references.deferrable === 'function'
          ? new references.deferrable()
          : references.deferrable;

        fkSql += ` ${deferrable.toSql()}`;
      }

      sql.push(fkSql);
    }

    return sql.join(', ');
  }

  #nameSequence(tableName, columnName) {
    return `${tableName}_${columnName}_seq`;
  }

  attributeTypeToSql(attribute) {
    if (
      attribute.type instanceof DataTypes.ENUM
      || attribute.type instanceof DataTypes.ARRAY && attribute.type.type instanceof DataTypes.ENUM
    ) {
      const enumType = attribute.type.type || attribute.type;
      const values = enumType.options.values;

      if (!Array.isArray(values) || values.length <= 0) {
        throw new Error('Values for ENUM haven\'t been defined.');
      }

      let type = `ENUM(${values.map(value => this.escape(value)).join(', ')})`;

      if (attribute.type instanceof DataTypes.ARRAY) {
        type += '[]';
      }

      return type;
    }

    return attribute.type.toString();
  }

  attributeToSQL(attribute, options) {
    if (!_.isPlainObject(attribute)) {
      attribute = {
        type: attribute,
      };
    }

    let sql = this.attributeTypeToSql(attribute);

    if (attribute.allowNull === false) {
      sql += ' NOT NULL';
    }

    if (attribute.autoIncrement) {
      if (attribute.autoIncrementIdentity) {
        sql += ' GENERATED BY DEFAULT AS IDENTITY';
      } else {
        sql += ' SERIAL';
      }
    }

    if (defaultValueSchemable(attribute.defaultValue)) {
      sql += ` DEFAULT ${this.escape(attribute.defaultValue, attribute)}`;
    }

    if (attribute.unique === true) {
      sql += ' UNIQUE';
    }

    if (attribute.primaryKey) {
      sql += ' PRIMARY KEY';
    }

    if (attribute.references) {
      let referencesTable = this.quoteTable(attribute.references.model);
      let schema;

      if (options.schema) {
        schema = options.schema;
      } else if (
        (!attribute.references.model || typeof attribute.references.model === 'string')
        && options.table
        && options.table.schema
      ) {
        schema = options.table.schema;
      }

      if (schema) {
        referencesTable = this.quoteTable(this.extractTableDetails(referencesTable, { schema }));
      }

      let referencesKey;

      if (!options.withoutForeignKeyConstraints) {
        if (attribute.references.key) {
          referencesKey = this.quoteIdentifiers(attribute.references.key);
        } else {
          referencesKey = this.quoteIdentifier('id');
        }

        sql += ` REFERENCES ${referencesTable} (${referencesKey})`;

        if (attribute.onDelete) {
          sql += ` ON DELETE ${attribute.onDelete.toUpperCase()}`;
        }

        if (attribute.onUpdate) {
          sql += ` ON UPDATE ${attribute.onUpdate.toUpperCase()}`;
        }

        if (attribute.references.deferrable) {
          sql += ` ${attribute.references.deferrable.toString(this)}`;
        }
      }
    }

    if (attribute.comment && typeof attribute.comment === 'string') {
      if (options && ['addColumn', 'changeColumn'].includes(options.context)) {
        const quotedAttr = this.quoteIdentifier(options.key);
        const escapedCommentText = this.escape(attribute.comment);
        sql += `; COMMENT ON COLUMN ${this.quoteTable(options.table)}.${quotedAttr} IS ${escapedCommentText}`;
      } else {
        // for createTable event which does it's own parsing
        // TODO: centralize creation of comment statements here
        sql += ` COMMENT ${attribute.comment}`;
      }
    }

    return sql;
  }

  deferConstraintsQuery(options) {
    return options.deferrable.toString(this);
  }

  setConstraintQuery(columns, type) {
    let columnFragment = 'ALL';

    if (columns) {
      columnFragment = columns.map(column => this.quoteIdentifier(column)).join(', ');
    }

    return `SET CONSTRAINTS ${columnFragment} ${type}`;
  }

  setDeferredQuery(columns) {
    return this.setConstraintQuery(columns, 'DEFERRED');
  }

  setImmediateQuery(columns) {
    return this.setConstraintQuery(columns, 'IMMEDIATE');
  }

  attributesToSQL(attributes, options) {
    const result = {};

    for (const key in attributes) {
      const attribute = attributes[key];
      result[attribute.field || key] = this.attributeToSQL(attribute, { key, ...options });
    }

    return result;
  }

  createTrigger(tableName, triggerName, eventType, fireOnSpec, functionName, functionParams, optionsArray) {
    const decodedEventType = this.decodeTriggerEventType(eventType);
    const eventSpec = this.expandTriggerEventSpec(fireOnSpec);
    const expandedOptions = this.expandOptions(optionsArray);
    const paramList = this._expandFunctionParamList(functionParams);

    return `CREATE ${this.triggerEventTypeIsConstraint(eventType)}TRIGGER ${this.quoteIdentifier(triggerName)} ${decodedEventType} ${
      eventSpec} ON ${this.quoteTable(tableName)}${expandedOptions ? ` ${expandedOptions}` : ''} EXECUTE PROCEDURE ${functionName}(${paramList});`;
  }

  dropTrigger(tableName, triggerName) {
    return `DROP TRIGGER ${this.quoteIdentifier(triggerName)} ON ${this.quoteTable(tableName)} RESTRICT;`;
  }

  renameTrigger(tableName, oldTriggerName, newTriggerName) {
    return `ALTER TRIGGER ${this.quoteIdentifier(oldTriggerName)} ON ${this.quoteTable(tableName)} RENAME TO ${this.quoteIdentifier(newTriggerName)};`;
  }

  createFunction(functionName, params, returnType, language, body, optionsArray, options) {
    if (!functionName || !returnType || !language || !body) {
      throw new Error('createFunction missing some parameters. Did you pass functionName, returnType, language and body?');
    }

    const paramList = this._expandFunctionParamList(params);
    const variableList = options && options.variables ? this._expandFunctionVariableList(options.variables) : '';
    const expandedOptionsArray = this.expandOptions(optionsArray);

    const statement = options && options.force ? 'CREATE OR REPLACE FUNCTION' : 'CREATE FUNCTION';

    return `${statement} ${functionName}(${paramList}) RETURNS ${returnType} AS $func$ ${variableList} BEGIN ${body} END; $func$ language '${language}'${expandedOptionsArray};`;
  }

  dropFunction(functionName, params) {
    if (!functionName) {
      throw new Error('requires functionName');
    }

    // RESTRICT is (currently, as of 9.2) default but we'll be explicit
    const paramList = this._expandFunctionParamList(params);

    return `DROP FUNCTION ${functionName}(${paramList}) RESTRICT;`;
  }

  renameFunction(oldFunctionName, params, newFunctionName) {
    const paramList = this._expandFunctionParamList(params);

    return `ALTER FUNCTION ${oldFunctionName}(${paramList}) RENAME TO ${newFunctionName};`;
  }

  pgEscapeAndQuote(val) {
    return this.quoteIdentifier(Utils.removeTicks(this.escape(val), '\''));
  }

  _expandFunctionParamList(params) {
    if (params === undefined || !Array.isArray(params)) {
      throw new Error('_expandFunctionParamList: function parameters array required, including an empty one for no arguments');
    }

    const paramList = [];
    for (const curParam of params) {
      const paramDef = [];
      if (curParam.type) {
        if (curParam.direction) {
          paramDef.push(curParam.direction);
        }

        if (curParam.name) {
          paramDef.push(curParam.name);
        }

        paramDef.push(curParam.type);
      } else {
        throw new Error('function or trigger used with a parameter without any type');
      }

      const joined = paramDef.join(' ');
      if (joined) {
        paramList.push(joined);
      }

    }

    return paramList.join(', ');
  }

  _expandFunctionVariableList(variables) {
    if (!Array.isArray(variables)) {
      throw new TypeError('_expandFunctionVariableList: function variables must be an array');
    }

    const variableDefinitions = [];
    for (const variable of variables) {
      if (!variable.name || !variable.type) {
        throw new Error('function variable must have a name and type');
      }

      let variableDefinition = `DECLARE ${variable.name} ${variable.type}`;
      if (variable.default) {
        variableDefinition += ` := ${variable.default}`;
      }

      variableDefinition += ';';
      variableDefinitions.push(variableDefinition);
    }

    return variableDefinitions.join(' ');
  }

  expandOptions(options) {
    return options === undefined || _.isEmpty(options)
      ? '' : options.join(' ');
  }

  decodeTriggerEventType(eventSpecifier) {
    const EVENT_DECODER = {
      after: 'AFTER',
      before: 'BEFORE',
      instead_of: 'INSTEAD OF',
      after_constraint: 'AFTER',
    };

    if (!EVENT_DECODER[eventSpecifier]) {
      throw new Error(`Invalid trigger event specified: ${eventSpecifier}`);
    }

    return EVENT_DECODER[eventSpecifier];
  }

  triggerEventTypeIsConstraint(eventSpecifier) {
    return eventSpecifier === 'after_constraint' ? 'CONSTRAINT ' : '';
  }

  expandTriggerEventSpec(fireOnSpec) {
    if (_.isEmpty(fireOnSpec)) {
      throw new Error('no table change events specified to trigger on');
    }

    return _.map(fireOnSpec, (fireValue, fireKey) => {
      const EVENT_MAP = {
        insert: 'INSERT',
        update: 'UPDATE',
        delete: 'DELETE',
        truncate: 'TRUNCATE',
      };

      if (!EVENT_MAP[fireValue]) {
        throw new Error(`parseTriggerEventSpec: undefined trigger event ${fireKey}`);
      }

      let eventSpec = EVENT_MAP[fireValue];
      if (eventSpec === 'UPDATE' && Array.isArray(fireValue) && fireValue.length > 0) {
        eventSpec += ` OF ${fireValue.join(', ')}`;
      }

      return eventSpec;
    }).join(' OR ');
  }

  pgEnumName(tableName, columnName, options = {}) {
    const tableDetails = this.extractTableDetails(tableName, options);
<<<<<<< HEAD
    let enumName = Utils.addTicks(Utils.generateEnumName(tableDetails.tableName, attr, options), '"');
=======
    let enumName = Utils.addTicks(`enum_${tableDetails.tableName}_${columnName}`, '"');
>>>>>>> 096ed3ac

    // pgListEnums requires the enum name only, without the schema
    if (options.schema !== false && tableDetails.schema) {
      enumName = this.quoteIdentifier(tableDetails.schema) + tableDetails.delimiter + enumName;
    }

    return enumName;
  }

  pgListEnums(tableName, attrName, options) {
    const tableDetails = tableName ? this.extractTableDetails(tableName, options) : null;

    let enumName = '';
    if (tableDetails?.tableName && attrName) {
      enumName = ` AND t.typname=${this.pgEnumName(tableDetails.tableName, attrName, { schema: false }).replace(/"/g, '\'')}`;
    }

    const schema = tableDetails?.schema || this.options.schema || this.dialect.getDefaultSchema();

    return 'SELECT t.typname enum_name, array_agg(e.enumlabel ORDER BY enumsortorder) enum_value FROM pg_type t '
      + 'JOIN pg_enum e ON t.oid = e.enumtypid '
      + 'JOIN pg_catalog.pg_namespace n ON n.oid = t.typnamespace '
      + `WHERE n.nspname = '${schema}'${enumName} GROUP BY 1`;
  }

  pgEnum(tableName, attr, dataType, options) {
    const enumName = options?.enumName || this.pgEnumName(tableName, attr, { ...options, schema: false });
    let values;

    if (dataType instanceof ENUM && dataType.options.values) {
      values = `ENUM(${dataType.options.values.map(value => this.escape(value)).join(', ')})`;
    } else {
      values = dataType.toString().match(/^ENUM\(.+\)/)[0];
    }

    let sql = `CREATE TYPE ${this.quoteIdentifier(tableName.schema)}.${enumName} AS ${values};`;
    if (options?.force === true) {
      sql = this.pgEnumDrop(tableName, attr) + sql;
    }

    return sql;
  }

  pgEnumAdd(tableName, attr, value, options) {
    const enumName = this.pgEnumName(tableName, attr);
    let sql = `ALTER TYPE ${enumName} ADD VALUE `;

    if (semver.gte(this.sequelize.options.databaseVersion, '9.3.0')) {
      sql += 'IF NOT EXISTS ';
    }

    sql += this.escape(value);

    if (options.before) {
      sql += ` BEFORE ${this.escape(options.before)}`;
    } else if (options.after) {
      sql += ` AFTER ${this.escape(options.after)}`;
    }

    return sql;
  }

  pgEnumDrop(tableName, attr, enumName) {
    enumName = enumName || this.pgEnumName(tableName, attr);

    return `DROP TYPE IF EXISTS ${enumName}; `;
  }

  fromArray(text) {
    if (Array.isArray(text)) {
      return text;
    }

    text = text.replace(/^{/, '').replace(/}$/, '');
    let matches = text.match(/("(?:\\.|[^"\\])*"|[^,]*)(?:\s*,\s*|\s*$)/gi);

    if (matches.length === 0) {
      return [];
    }

    matches = matches.map(m => m.replace(/",$/, '').replace(/,$/, '').replace(/(^"|"$)/g, ''));

    return matches.slice(0, -1);
  }

  dataTypeMapping(tableName, attr, dataType) {
    if (dataType.includes('PRIMARY KEY')) {
      dataType = dataType.replace('PRIMARY KEY', '');
    }

    if (dataType.includes('SERIAL')) {
      if (dataType.includes('BIGINT')) {
        dataType = dataType.replace('SERIAL', 'BIGSERIAL');
        dataType = dataType.replace('BIGINT', '');
      } else if (dataType.includes('SMALLINT')) {
        dataType = dataType.replace('SERIAL', 'SMALLSERIAL');
        dataType = dataType.replace('SMALLINT', '');
      } else {
        dataType = dataType.replace('INTEGER', '');
      }

      dataType = dataType.replace('NOT NULL', '');
    }

    if (dataType.startsWith('ENUM(')) {
      dataType = dataType.replace(/^ENUM\(.+\)/, this.pgEnumName(tableName, attr));
    }

    return dataType;
  }

  /**
   * Generates an SQL query that returns all foreign keys of a table.
   *
   * @param  {string} tableName  The name of the table.
   * @returns {string}            The generated sql query.
   * @private
   */
  getForeignKeysQuery(tableName) {
    return 'SELECT conname as constraint_name, pg_catalog.pg_get_constraintdef(r.oid, true) as condef FROM pg_catalog.pg_constraint r '
      + `WHERE r.conrelid = (SELECT oid FROM pg_class WHERE relname = '${tableName}' LIMIT 1) AND r.contype = 'f' ORDER BY 1;`;
  }

  /**
   * Generate common SQL prefix for getForeignKeyReferencesQuery.
   *
   * @returns {string}
   */
  _getForeignKeyReferencesQueryPrefix() {
    return 'SELECT '
      + 'DISTINCT tc.constraint_name as constraint_name, '
      + 'tc.constraint_schema as constraint_schema, '
      + 'tc.constraint_catalog as constraint_catalog, '
      + 'tc.table_name as table_name,'
      + 'tc.table_schema as table_schema,'
      + 'tc.table_catalog as table_catalog,'
      + 'tc.initially_deferred as initially_deferred,'
      + 'tc.is_deferrable as is_deferrable,'
      + 'kcu.column_name as column_name,'
      + 'ccu.table_schema  AS referenced_table_schema,'
      + 'ccu.table_catalog  AS referenced_table_catalog,'
      + 'ccu.table_name  AS referenced_table_name,'
      + 'ccu.column_name AS referenced_column_name '
      + 'FROM information_schema.table_constraints AS tc '
      + 'JOIN information_schema.key_column_usage AS kcu '
      + 'ON tc.constraint_name = kcu.constraint_name '
      + 'JOIN information_schema.constraint_column_usage AS ccu '
      + 'ON ccu.constraint_name = tc.constraint_name ';
  }

  /**
   * Generates an SQL query that returns all foreign keys details of a table.
   *
   * As for getForeignKeysQuery is not compatible with getForeignKeyReferencesQuery, so add a new function.
   *
   * @param {string} tableName
   * @param {string} catalogName
   * @param {string} schemaName
   */
  getForeignKeyReferencesQuery(tableName, catalogName, schemaName) {
    return `${this._getForeignKeyReferencesQueryPrefix()
    }WHERE constraint_type = 'FOREIGN KEY' AND tc.table_name = '${tableName}'${
      catalogName ? ` AND tc.table_catalog = '${catalogName}'` : ''
    }${schemaName ? ` AND tc.table_schema = '${schemaName}'` : ''}`;
  }

  getForeignKeyReferenceQuery(table, columnName) {
    const tableName = table.tableName || table;
    const schema = table.schema;

    return `${this._getForeignKeyReferencesQueryPrefix()
    }WHERE constraint_type = 'FOREIGN KEY' AND tc.table_name='${tableName}' AND  kcu.column_name = '${columnName}'${
      schema ? ` AND tc.table_schema = '${schema}'` : ''}`;
  }

  /**
   * Generates an SQL query that removes a foreign key from a table.
   *
   * @param  {string} tableName  The name of the table.
   * @param  {string} foreignKey The name of the foreign key constraint.
   * @returns {string}            The generated sql query.
   * @private
   */
  dropForeignKeyQuery(tableName, foreignKey) {
    return `ALTER TABLE ${this.quoteTable(tableName)} DROP CONSTRAINT ${this.quoteIdentifier(foreignKey)};`;
  }

  /**
   * Quote identifier in sql clause
   *
   * @param {string} identifier
   * @param {boolean} force
   *
   * @returns {string}
   */
  quoteIdentifier(identifier, force) {
    const optForceQuote = force || false;
    const optQuoteIdentifiers = this.options.quoteIdentifiers !== false;
    const rawIdentifier = Utils.removeTicks(identifier, '"');

    if (
      optForceQuote === true
      || optQuoteIdentifiers !== false
      || identifier.includes('.')
      || identifier.includes('->')
      || POSTGRES_RESERVED_WORDS.includes(rawIdentifier.toLowerCase())
    ) {
      // In Postgres if tables or attributes are created double-quoted,
      // they are also case sensitive. If they contain any uppercase
      // characters, they must always be double-quoted. This makes it
      // impossible to write queries in portable SQL if tables are created in
      // this way. Hence, we strip quotes if we don't want case sensitivity.
      return Utils.addTicks(rawIdentifier, '"');
    }

    return rawIdentifier;
  }

  /**
   * Generates an SQL query that extract JSON property of given path.
   *
   * @param   {string}               column  The JSON column
   * @param   {string|Array<string>} [path]  The path to extract (optional)
   * @param   {boolean}              [isJson] The value is JSON use alt symbols (optional)
   * @returns {string}                       The generated sql query
   * @private
   */
  jsonPathExtractionQuery(column, path, isJson) {
    const quotedColumn = this.isIdentifierQuoted(column)
      ? column
      : this.quoteIdentifier(column);

    const join = isJson ? '#>' : '#>>';
    const pathStr = this.escape(`{${_.toPath(path).join(',')}}`);

    return `(${quotedColumn}${join}${pathStr})`;
  }
}<|MERGE_RESOLUTION|>--- conflicted
+++ resolved
@@ -896,11 +896,7 @@
 
   pgEnumName(tableName, columnName, options = {}) {
     const tableDetails = this.extractTableDetails(tableName, options);
-<<<<<<< HEAD
-    let enumName = Utils.addTicks(Utils.generateEnumName(tableDetails.tableName, attr, options), '"');
-=======
-    let enumName = Utils.addTicks(`enum_${tableDetails.tableName}_${columnName}`, '"');
->>>>>>> 096ed3ac
+    let enumName = Utils.addTicks(Utils.generateEnumName(tableDetails.tableName, columnName, options), '"');
 
     // pgListEnums requires the enum name only, without the schema
     if (options.schema !== false && tableDetails.schema) {
