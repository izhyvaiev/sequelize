--- conflicted
+++ resolved
@@ -72,12 +72,8 @@
   }
 
   getDefaultSchema(): string {
-<<<<<<< HEAD
-    throw new Error('SQLites does not support schemas');
-=======
     // Our SQLite implementation doesn't support schemas
     return '';
->>>>>>> a2df9799
   }
 
   static getDefaultPort() {
