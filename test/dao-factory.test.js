--- conflicted
+++ resolved
@@ -241,6 +241,39 @@
         UserTable.create({aNumber: 30}).success(function(user) {
           UserTable.count().success(function(c) {
             expect(c).to.equal(1)
+            done()
+          })
+        })
+      })
+    })
+
+    it('allows multiple column unique keys to be defined', function(done) {
+      var User = this.sequelize.define('UserWithUniqueUsername', {
+        username: { type: Sequelize.STRING, unique: 'user_and_email' },
+        email: { type: Sequelize.STRING, unique: 'user_and_email' },
+        aCol: { type: Sequelize.STRING, unique: 'a_and_b' },
+        bCol: { type: Sequelize.STRING, unique: 'a_and_b' }
+      })
+
+      User.sync({ force: true }).on('sql', function(sql) {
+        expect(sql).to.match(/UNIQUE\s*(uniq_UserWithUniqueUsernames_username_email)?\s*\([`"]?username[`"]?, [`"]?email[`"]?\)/)
+        expect(sql).to.match(/UNIQUE\s*(uniq_UserWithUniqueUsernames_aCol_bCol)?\s*\([`"]?aCol[`"]?, [`"]?bCol[`"]?\)/)
+        done()
+      })
+    })
+
+    it('allows us to customize the error message for unique constraint', function(done) {
+      var User = this.sequelize.define('UserWithUniqueUsername', {
+        username: { type: Sequelize.STRING, unique: { name: 'user_and_email', msg: 'User and email must be unique' }},
+        email: { type: Sequelize.STRING, unique: 'user_and_email' },
+        aCol: { type: Sequelize.STRING, unique: 'a_and_b' },
+        bCol: { type: Sequelize.STRING, unique: 'a_and_b' }
+      })
+
+      User.sync({ force: true }).success(function() {
+        User.create({username: 'tobi', email: 'tobi@tobi.me'}).success(function() {
+          User.create({username: 'tobi', email: 'tobi@tobi.me'}).error(function(err) {
+            expect(err).to.equal('User and email must be unique')
             done()
           })
         })
@@ -721,22 +754,6 @@
           
           done()
         })
-<<<<<<< HEAD
-=======
-      })
-    })
-
-    it("casts empty array correct for postgres update", function(done) {
-      if (dialect !== "postgres") {
-        expect('').to.equal('')
-        return done()
-      }
-
-      var User = this.sequelize.define('UserWithArray', {
-        myvals: { type: Sequelize.ARRAY(Sequelize.INTEGER) },
-        mystr: { type: Sequelize.ARRAY(Sequelize.STRING) }
-      })
->>>>>>> 8a81de1e
 
         self.User.update({username: 'Bill'}, {secretValue: '44'}).done(function(err, affectedRows) {
           expect(err).not.to.be.ok
@@ -748,45 +765,10 @@
     })
   })
 
-<<<<<<< HEAD
   describe('destroy', function() {
     it('supports transactions', function(done) {
       Support.prepareTransactionTest(this.sequelize, function(sequelize) {
         var User = sequelize.define('User', { username: Sequelize.STRING })
-=======
-    it('allows multiple column unique keys to be defined', function(done) {
-      var User = this.sequelize.define('UserWithUniqueUsername', {
-        username: { type: Sequelize.STRING, unique: 'user_and_email' },
-        email: { type: Sequelize.STRING, unique: 'user_and_email' },
-        aCol: { type: Sequelize.STRING, unique: 'a_and_b' },
-        bCol: { type: Sequelize.STRING, unique: 'a_and_b' }
-      })
-
-      User.sync({ force: true }).on('sql', function(sql) {
-        expect(sql).to.match(/UNIQUE\s*(uniq_UserWithUniqueUsernames_username_email)?\s*\([`"]?username[`"]?, [`"]?email[`"]?\)/)
-        expect(sql).to.match(/UNIQUE\s*(uniq_UserWithUniqueUsernames_aCol_bCol)?\s*\([`"]?aCol[`"]?, [`"]?bCol[`"]?\)/)
-        done()
-      })
-    })
-
-    it('allows us to customize the error message for unique constraint', function(done) {
-      var User = this.sequelize.define('UserWithUniqueUsername', {
-        username: { type: Sequelize.STRING, unique: { name: 'user_and_email', msg: 'User and email must be unique' }},
-        email: { type: Sequelize.STRING, unique: 'user_and_email' },
-        aCol: { type: Sequelize.STRING, unique: 'a_and_b' },
-        bCol: { type: Sequelize.STRING, unique: 'a_and_b' }
-      })
-
-      User.sync({ force: true }).success(function() {
-        User.create({username: 'tobi', email: 'tobi@tobi.me'}).success(function() {
-          User.create({username: 'tobi', email: 'tobi@tobi.me'}).error(function(err) {
-            expect(err).to.equal('User and email must be unique')
-            done()
-          })
-        })
-      })
-    })
->>>>>>> 8a81de1e
 
         User.sync({ force: true }).success(function() {
           User.create({ username: 'foo' }).success(function() {
