--- conflicted
+++ resolved
@@ -487,17 +487,6 @@
         expect(tests[0].get('someProperty2')).to.be.ok;
       });
 
-<<<<<<< HEAD
-=======
-      it('should sync foreign keys with custom field names', async function () {
-        await this.sequelize.sync({ force: true });
-        const attrs = this.Task.tableAttributes;
-        expect(omit(attrs.user_id.references.model, 'toString'))
-          .to.deep.equal({ tableName: 'users', schema: this.sequelize.dialect.getDefaultSchema(), delimiter: '.' });
-        expect(attrs.user_id.references.key).to.equal('userId');
-      });
-
->>>>>>> a2df9799
       it('should find the value of an attribute with a custom field name', async function () {
         await this.User.create({ name: 'test user' });
         const user = await this.User.findOne({ where: { name: 'test user' } });
